import os, subprocess
import numpy as np
import simtk.unit as unit
from statistics import mean
from scipy.stats import linregress
from scipy import spatial
import matplotlib.pyplot as plt
from matplotlib.backends.backend_pdf import PdfPages
from cg_openmm.utilities.random_builder import *
from cg_openmm.utilities.iotools import write_pdbfile_without_topology
from openmmtools.multistate import MultiStateReporter, ReplicaExchangeAnalyzer
import pymbar
from pymbar import timeseries
import mdtraj as md
from scipy.optimize import minimize, Bounds, brute, differential_evolution
from scipy.special import erf
from scipy.optimize import minimize_scalar
from cg_openmm.utilities.util import fit_sigmoid
from sklearn.utils import resample

kB = unit.MOLAR_GAS_CONSTANT_R # Boltzmann constant

def get_native_contacts(cgmodel, native_structure_file, native_contact_distance_cutoff):
    """
    Given a coarse grained model, positions for the native structure, and cutoff, this function determines which pairs
    are native contacts.

    :param cgmodel: CGModel() class object
    :type cgmodel: class

    :param native_structure_file: Path to file ('pdb' or 'dcd') containing particle positions for the native structure.
    :type native_structure_file: str

    :param native_contact_distance_cutoff: The maximum distance for two nonbonded particles that are defined as "native",default=None
    :type native_contact_distance_cutoff: `Quantity() <https://docs.openmm.org/development/api-python/generated/simtk.unit.quantity.Quantity.html>`_

    :returns:
       - native_contact_list - A list of the nonbonded interactions whose inter-particle distances are less than the 'native_contact_cutoff_distance'.
       - native_contact_distances - A Quantity numpy array of the native pairwise distances corresponding to native_contact_list
       - contact_type_dict - A dictionary of {native contact particle type pair: counts}
    """

    # Parse native structure file
    if native_structure_file[-3:] == 'dcd':
        native_traj = md.load(native_structure_file,top=md.Topology.from_openmm(cgmodel.topology))
        # ***Note: The clustering dcds are written with unit nanometers,
        # but this may not always be the case.
        native_structure = native_traj[0].xyz[0]*unit.nanometer
    else:
        native_structure = PDBFile(native_structure_file).getPositions()
        
    # Include only pairs contained in the nonbonded_interaction_list    
    nonbonded_interaction_list = cgmodel.nonbonded_interaction_list
    native_structure_distances = distances(nonbonded_interaction_list, native_structure)
    native_contact_list = []
    native_contact_distances_list = []
    
    for interaction in range(len(nonbonded_interaction_list)):
        if native_structure_distances[interaction] < (native_contact_distance_cutoff):
            native_contact_list.append(nonbonded_interaction_list[interaction])
            native_contact_distances_list.append(distances(native_contact_list, native_structure))
    
    # Units get messed up if converted using np.asarray
    native_contact_distances = np.zeros((len(native_contact_distances_list)))
    for i in range(len(native_contact_distances_list)):
        native_contact_distances[i] = native_contact_distances_list[i][0].value_in_unit(unit.nanometer)
    native_contact_distances *= unit.nanometer
    
    # Determine particle types of the native contacts:
    # Store the numbers of contact interactions by type in dict:
    contact_type_dict = {}
    for contact in native_contact_list:
        type1 = cgmodel.get_particle_type_name(contact[0])
        type2 = cgmodel.get_particle_type_name(contact[1])
        string_name = f"{type1}_{type2}"
        reverse_string_name = f"{type2}_{type1}"
        if ((string_name in contact_type_dict.keys()) == False and 
            (reverse_string_name in contact_type_dict.keys()) == False):
            # Found a new type of contact:
            # Only store counts in forward string of first encounter
            contact_type_dict[string_name] = 1
            #print(f"adding contact type {string_name} to dict") 
        else:
            if (string_name in contact_type_dict.keys()) == True:
                # Add to forward_string count:
                contact_type_dict[string_name] += 1
            else:
                # Add to reverse string count:
                contact_type_dict[reverse_string_name] += 1
            
    return native_contact_list, native_contact_distances, contact_type_dict
    
    
def get_helix_contacts(cgmodel, native_structure_file, backbone_type_name='bb', verbose=False):
    """
    Given a coarse grained model and positions for the native structure this function determines which pairs
    are native contacts. This function assumes helical geometry with native contacts being backbone pairs
    iteracting as (i) to (i+n) neighbors, where n defines the pairs which on average are the shortest distance.

    :param cgmodel: CGModel() class object
    :type cgmodel: class

    :param native_structure_file: Path to file ('pdb' or 'dcd') containing particle positions for the native structure.
    :type native_structure_file: str

    :param backbone_type_name: type name in cgmodel which corresponds to the particles forming the helical backbone.
    :type backbone_type_name: str
    
    :returns:
       - native_contact_list - A list of the nonbonded interactions whose inter-particle distances are less than the 'native_contact_cutoff_distance'.
       - native_contact_distances - A Quantity numpy array of the native pairwise distances corresponding to native_contact_list
       - opt_seq_spacing - The (i) to (i+n) number n defining contacting backbone beads
    """

    # Parse native structure file
    if native_structure_file[-3:] == 'dcd':
        native_traj = md.load(native_structure_file,top=md.Topology.from_openmm(cgmodel.topology))
        # ***Note: The clustering dcds are written with unit nanometers,
        # but this may not always be the case.
        native_structure = native_traj[0].xyz[0]*unit.nanometer
    else:
        native_structure = PDBFile(native_structure_file).getPositions()
        
    # Include only pairs contained in the nonbonded_interaction_list
    # This is a list of lists, with inner lists being the interaction pairs
    nonbonded_interaction_list = cgmodel.nonbonded_interaction_list
    
    # Now, filter out non-backbone types and determine the number of bonds separating each.
    bb_interaction_list = []
    for pair in nonbonded_interaction_list:
        if cgmodel.get_particle_type_name(pair[0])==backbone_type_name and cgmodel.get_particle_type_name(pair[1])==backbone_type_name:
            bb_interaction_list.append(pair)
            
    # From the bonds list, determine the sequence of backbone particles
    bond_list = cgmodel.get_bond_list()
    bb_bond_list = []
    bb_bond_particle_list = []
    for bond in bond_list:
        if cgmodel.get_particle_type_name(bond[0])==backbone_type_name and cgmodel.get_particle_type_name(bond[1])==backbone_type_name:
            bb_bond_list.append(bond)
            # Save the bond particles to a single list:
            bb_bond_particle_list.append(bond[0])
            bb_bond_particle_list.append(bond[1])
            
    if verbose:        
        print(f'bb_bond_list: {bb_bond_list}')        
            
    # Now determine the ordering. Find an end bead and build from there.
    bb_sequence = []
    for bead in bb_bond_particle_list:
        if bb_bond_particle_list.count(bead) == 1:
            # End of chain found
            bb_sequence.append(bead)
            break
    
    # Find which bead is bonded to the chain end, and so on and so forth
    # We should test this on arbitrary sequences such as:
    #[6*, 4], [4,2], [2,8*]
    for i in range(len(bb_bond_list)):
        for bond in bb_bond_list:
            if bond[0] == bb_sequence[-1]:
                # Check if this is a new pair:
                if bond[1] not in bb_sequence:
                    bb_sequence.append(bond[1])
                    break
            elif bond[1] == bb_sequence[-1]:
                # Check if this is a new pair:
                if bond[0] not in bb_sequence:
                    bb_sequence.append(bond[0])
                    break
               
    if verbose:           
        print(f'bb sequence: {bb_sequence}')            
                                
    # Now compute the relevant distances for (i) to (i+k):
    ik_pairs = {}
    ik_dist_arr = {}
    seq_spacing = [3,4,5,6,7]
    i_mean_dist_array = np.zeros(5)
    j = 0
    
    for k in seq_spacing:
        ik_pairs[f'i{k}'] = []
        for i in range(len(bb_sequence)-k):
            ik_pairs[f'i{k}'].append([bb_sequence[i],bb_sequence[i+k]])
        ik_dist_list = distances(ik_pairs[f'i{k}'], native_structure)
        ik_dist_arr[f'i{k}'] = np.zeros(len(ik_dist_list))
        for i in range(len(ik_dist_list)):
            ik_dist_arr[f'i{k}'][i] = ik_dist_list[i].value_in_unit(unit.nanometer)
        i_mean_dist_array[j] = np.mean(ik_dist_arr[f'i{k}'])
        j += 1
    
    if verbose:
        print(f"i to i+3: {ik_dist_arr['i3']}")
        print(f"i to i+4: {ik_dist_arr['i4']}")
        print(f"i to i+5: {ik_dist_arr['i5']}")
        print(f"i to i+6: {ik_dist_arr['i6']}")
        print(f"i to i+7: {ik_dist_arr['i7']}")
        print(f'i_mean_dist_array: {i_mean_dist_array}')
    
    opt_seq_spacing = seq_spacing[np.argmin(i_mean_dist_array)]
    native_contact_list = ik_pairs[f'i{opt_seq_spacing}']
    native_contact_distances = ik_dist_arr[f'i{opt_seq_spacing}']*unit.nanometer
       
    return native_contact_list, native_contact_distances, opt_seq_spacing


def expectations_fraction_contacts(fraction_native_contacts, frame_begin=0, sample_spacing=1,
    output_data="output/output.nc", num_intermediate_states=0, bootstrap_energies=None):
    """
    Given a .nc output, a temperature list, and a number of intermediate states to insert for the temperature list, this function calculates the native contacts expectation.   
    
    :param fraction_native_contacts: The fraction of native contacts for all selected frames in the trajectories.
    :type fraction_native_contacts: numpy array (float * nframes x nreplicas)
    
    :param frame_begin: index of first frame defining the range of samples to use as a production period (default=0)
    :type frame_begin: int

    :param sample_spacing: spacing of uncorrelated data points, for example determined from pymbar timeseries subsampleCorrelatedData
    :type sample_spacing: int       
    
    :param output_data: Path to the output data for a NetCDF-formatted file containing replica exchange simulation data, default = None                                                                                                  
    :type output_data: str
    
    :param num_intermediate_states: The number of states to insert between existing states in 'temperature_list'
    :type num_intermediate_states: int    
    
    :param bootstrap_energies: a custom replica_energies array to be used for bootstrapping calculations. Used instead of the energies in the .nc file.
    :type bootstrap_energies: 2d numpy array (float)
    
    """

    if bootstrap_energies is not None:
        # Use a subsampled replica_energy matrix instead of reading from file
        replica_energies = bootstrap_energies    
        # Still need to get the thermodynamic states
        reporter = MultiStateReporter(output_data, open_mode="r")
    else:
        # extract reduced energies and the state indices from the .nc  
        reporter = MultiStateReporter(output_data, open_mode="r")
        analyzer = ReplicaExchangeAnalyzer(reporter)
        (
            replica_energies_all,
            unsampled_state_energies,
            neighborhoods,
            replica_state_indices,
        ) = analyzer.read_energies()
        
        # Select production frames to analyze
        replica_energies = replica_energies_all[:,:,frame_begin::sample_spacing]
    
    # Get the temperature list from .nc file:
    states = reporter.read_thermodynamic_states()[0]
    
    temperature_list = []
    for s in states:
        temperature_list.append(s.temperature)
    
    # Check the size of the fraction_native_contacts array:
    if np.shape(replica_energies)[2] != np.shape(fraction_native_contacts)[0]:
        # Mismatch in number of frames.
        if np.shape(replica_energies_all[:,:,frame_begin::sample_spacing])[2] == np.shape(fraction_native_contacts[::sample_spacing,:])[0]:
            # Correct starting frame, need to apply sampling stride:
            fraction_native_contacts = fraction_native_contacts[::sample_spacing,:]
        elif np.shape(replica_energies_all)[2] == np.shape(fraction_native_contacts)[0]:
            # This is the full fraction_native_contacts, slice production frames:
            fraction_native_contacts = fraction_native_contacts[production_start::sample_spacing,:]

    # determine the numerical values of beta at each state in units consistent with the temperature
    Tunit = temperature_list[0].unit
    temps = np.array([temp.value_in_unit(Tunit)  for temp in temperature_list])  # should this just be array to begin with
    beta_k = 1 / (kB.value_in_unit(unit.kilojoule_per_mole/Tunit) * temps)

    # convert the energies from replica/evaluated state/sample form to evaluated state/sample form
    replica_energies = pymbar.utils.kln_to_kn(replica_energies)
    n_samples = len(replica_energies[0,:])
    # n_samples in [nreplica x nsamples_per_replica]
    
    # calculate the number of states we need expectations at.  We want it at all of the original
    # temperatures, each intermediate temperature, and then temperatures +/- from the original
    # to take finite derivatives.

    # create  an array for the temperature and energy for each state, including the
    # finite different state.
    n_sampled_T = len(temps)
    n_unsampled_states = (n_sampled_T + (n_sampled_T-1)*num_intermediate_states)
    unsampled_state_energies = np.zeros([n_unsampled_states,n_samples])
    full_T_list = np.zeros(n_unsampled_states)

    # delta is the spacing between temperatures.
    delta = np.zeros(n_sampled_T-1)

    # fill in a list of temperatures at all original temperatures and all intermediate states.
    full_T_list[0] = temps[0]  
    t = 0
    for i in range(n_sampled_T-1):
        delta[i] = (temps[i+1] - temps[i])/(num_intermediate_states+1)
        for j in range(num_intermediate_states+1):
            full_T_list[t] = temps[i] + delta[i]*j
            t += 1
    full_T_list[t] = temps[-1]
    n_T_vals = t+1

    # calculate betas of all of these temperatures
    beta_full_k = 1 / (kB.value_in_unit(unit.kilojoule_per_mole/Tunit) * full_T_list)
    
    ti = 0
    N_k = np.zeros(n_unsampled_states)
    for k in range(n_unsampled_states):
        # Calculate the reduced energies at all temperatures, sampled and unsample.
        unsampled_state_energies[k, :] = replica_energies[0,:]*(beta_full_k[k]/beta_k[0])
        if ti < len(temps):
            # store in N_k which states do and don't have samples.
            if full_T_list[k] == temps[ti]:
                ti += 1
                N_k[k] = n_samples//len(temps)  # these are the states that have samples

    # call MBAR to find weights at all states, sampled and unsampled
    mbarT = pymbar.MBAR(unsampled_state_energies,N_k,verbose=False, relative_tolerance=1e-12);
    
    # Now we have the weights at all temperatures, so we can
    # calculate the expectations.
    
    # Reshape fraction native contacts [nframes x nreplicas] column by column for pymbar
    Q = np.reshape(fraction_native_contacts,np.size(fraction_native_contacts), order='F')
            
    # calculate the expectation of Q at each unsampled states         
    results = mbarT.computeExpectations(Q)  # compute expectations of Q at all points
    Q_expect = results[0]
    dQ_expect = results[1]

    # return the results in a dictionary (better than in a list)
    return_results = dict()
    return_results["T"] = full_T_list*unit.kelvin
    return_results["Q"] = Q_expect
    return_results["dQ"] = dQ_expect

    return return_results

    
def fraction_native_contacts(
    cgmodel,
    file_list,
    native_contact_list,
    native_contact_distances,
    frame_begin=0,
    native_contact_tol=1*unit.angstrom,
    subsample=True,
):
    """
    Given a cgmodel, mdtraj trajectory object, and positions for the native structure, this function calculates the fraction of native contacts for the model.
    
    :param cgmodel: CGModel() class object
    :type cgmodel: class
        
    :param file_list: A list of replica PDB or DCD trajectory files corresponding to the energies in the .nc file, or a single file name
    :type file_list: List( str ) or str

    :param native_contact_list: A list of the nonbonded interactions whose inter-particle distances are less than the 'native_contact_cutoff_distance'.
    :type native_contact_list: List
    
    :param native_contact_distances: A numpy array of the native pairwise distances corresponding to native_contact_list
    :type native_contact_distances: Quantity

    :param frame_begin: Frame at which to start native contacts analysis (default=0)
    :type frame_begin: int        
    
    :param native_contact_tol: Tolerance beyond the native distance for determining whether a pair of particles is 'native' (in distance units)
    :type native_contact_tol: float
    
    :param subsample: option to use pymbar subsampleCorrelatedData to detect and return the interval between uncorrelated data points (default=True)
    :type subsample: Boolean

    :returns:
      - Q ( numpy array (float * nframes x nreplicas) ) - The fraction of native contacts for all selected frames in the trajectories.
      - Q_avg ( numpy array (float * nreplicas) ) - Mean values of Q for each replica.
      - Q_stderr ( numpy array (float * nreplicas) ) - Standard error of the mean of Q for each replica.
      - decorrelation_spacing ( int ) - Number of frames between uncorrelated native contact fractions
      
    """

    if len(native_contact_list)==0:
        print("ERROR: there are 0 'native' interactions with the current cutoff distance.")
        print("Try increasing the 'native_structure_contact_distance_cutoff'")
        exit()
        
        
    if type(file_list) == list:
        n_replicas = len(file_list)
    elif type(file_list) == str:
        n_replicas = 1
        # Convert to a 1 element list if not one
        file_list = file_list.split()
      
    nc_unit = native_contact_distances.unit
    Q_avg = np.zeros((n_replicas))
    Q_stderr = np.zeros((n_replicas))
      
    for rep in range(n_replicas):            
        # This should work for pdb or dcd
        # However for dcd we need to insert a topology, and convert it from openmm->mdtraj topology 
        if file_list[0][-3:] == 'dcd':
            rep_traj = md.load(file_list[rep],top=md.Topology.from_openmm(cgmodel.topology))
        else:
            rep_traj = md.load(file_list[rep])
        # Select frames for analysis:
        rep_traj = rep_traj[frame_begin:]
        
        if rep == 0:
            nframes = rep_traj.n_frames
            Q = np.zeros((nframes,n_replicas))
        
        traj_distances = md.compute_distances(
            rep_traj,native_contact_list,periodic=False,opt=True)
        # This produces a [nframe x len(native_contacts)] array
  
        # Compute Boolean matrix for whether or not a distance is native
        native_contact_matrix = (traj_distances<(native_contact_tol.value_in_unit(nc_unit)+native_contact_distances.value_in_unit(nc_unit)))

        number_native_interactions=np.sum(native_contact_matrix,axis=1)

        Q[:,rep] = number_native_interactions/len(native_contact_distances)
        Q_avg[rep] = np.mean(Q[:,rep])
        # Compute standard error:
        Q_stderr[rep] = np.std(Q[:,rep])/np.sqrt(len(Q[:,rep]))
    
    # Determine the decorrelation time of native contact fraction timeseries data:
    # Note: if these are replica trajectories, we will get a folding rate
    # If these are state trajectories, we will get decorrelation time for constant state
    
    # Assume a normal distribution (very rough approximation), and use mean plus
    # the number of standard deviations which leads to (n_replica-1)/n_replica coverage
    # For 12 replicas this should be the mean + 1.7317 standard deviations
    
    # x standard deviations is the solution to (n_replica-1)/n_replica = erf(x/sqrt(2))
    # This is equivalent to a target of 23/24 CDF value
    
    def erf_fun(x):
        return np.power((erf(x/np.sqrt(2))-(n_replicas-1)/n_replicas),2)    
    
    if subsample:
        g = np.zeros(n_replicas)
        subsample_indices = {}
        for rep in range(n_replicas):
            subsample_indices[rep] = timeseries.subsampleCorrelatedData(
                Q[:,rep],
                conservative=True,
            )
            g[rep] = (subsample_indices[rep][1]-subsample_indices[rep][0])
        
        # Determine value of decorrelation time to use  
        opt_g_results = minimize_scalar(
            erf_fun,
            bounds=(0,10)
            )
        decorrelation_spacing = int(np.ceil(np.mean(g)+opt_g_results.x*np.std(g)))
    else:
        decorrelation_spacing = None
        
    return Q, Q_avg, Q_stderr, decorrelation_spacing
    
    
def fraction_native_contacts_preloaded(
    cgmodel,
    traj_dict,
    native_contact_list,
    native_contact_distances,
    frame_begin=0,
    native_contact_tol=1*unit.angstrom,
    subsample=True,
):
    """
    Given a cgmodel, mdtraj trajectory object, and positions for the native structure, this function calculates the fraction of native contacts for the model.
    
    :param cgmodel: CGModel() class object
    :type cgmodel: class
        
    :param traj_data: A dictionary of preloaded MDTraj trajectory objects
    :type traj_data: dict{replica: MDTraj trajectory object}

    :param native_contact_list: A list of the nonbonded interactions whose inter-particle distances are less than the 'native_contact_cutoff_distance'.
    :type native_contact_list: List
    
    :param native_contact_distances: A numpy array of the native pairwise distances corresponding to native_contact_list
    :type native_contact_distances: Quantity

    :param frame_begin: Frame at which to start native contacts analysis (default=0)
    :type frame_begin: int        
    
    :param native_contact_tol: Tolerance beyond the native distance for determining whether a pair of particles is 'native' (in distance units)
    :type native_contact_tol: float
    
    :param subsample: option to use pymbar subsampleCorrelatedData to detect and return the interval between uncorrelated data points (default=True)
    :type subsample: Boolean

    :returns:
      - Q ( numpy array (float * nframes x nreplicas) ) - The fraction of native contacts for all selected frames in the trajectories.
      - Q_avg ( numpy array (float * nreplicas) ) - Mean values of Q for each replica.
      - Q_stderr ( numpy array (float * nreplicas) ) - Standard error of the mean of Q for each replica.
      - decorrelation_spacing ( int ) - Number of frames between uncorrelated native contact fractions
      
    """

    if len(native_contact_list)==0:
        print("ERROR: there are 0 'native' interactions with the current cutoff distance.")
        print("Try increasing the 'native_structure_contact_distance_cutoff'")
        exit()
        
    n_replicas = len(traj_dict)
      
    nc_unit = native_contact_distances.unit
    Q_avg = np.zeros((n_replicas))
    Q_stderr = np.zeros((n_replicas))
      
    for rep in range(n_replicas):            
        if rep == 0:
            nframes = traj_dict[rep].n_frames
            Q = np.zeros((nframes,n_replicas))
        
        traj_distances = md.compute_distances(
            traj_dict[rep][frame_begin:],native_contact_list,periodic=False,opt=True)
            
        if rep == 0:
            nframes = traj_dict[rep][frame_begin:].n_frames
            Q = np.zeros((nframes,n_replicas))
            
        # This produces a [nframe x len(native_contacts)] array
  
        # Compute Boolean matrix for whether or not a distance is native
        native_contact_matrix = (traj_distances<(native_contact_tol.value_in_unit(nc_unit)+native_contact_distances.value_in_unit(nc_unit)))

        number_native_interactions=np.sum(native_contact_matrix,axis=1)

        Q[:,rep] = number_native_interactions/len(native_contact_distances)
        Q_avg[rep] = np.mean(Q[:,rep])
        # Compute standard error:
        Q_stderr[rep] = np.std(Q[:,rep])/np.sqrt(len(Q[:,rep]))
    
    # Determine the decorrelation time of native contact fraction timeseries data:
    # Note: if these are replica trajectories, we will get a folding rate
    # If these are state trajectories, we will get decorrelation time for constant state
    
    # Assume a normal distribution (very rough approximation), and use mean plus
    # the number of standard deviations which leads to (n_replica-1)/n_replica coverage
    # For 12 replicas this should be the mean + 1.7317 standard deviations
    
    # x standard deviations is the solution to (n_replica-1)/n_replica = erf(x/sqrt(2))
    # This is equivalent to a target of 23/24 CDF value
    
    def erf_fun(x):
        return np.power((erf(x/np.sqrt(2))-(n_replicas-1)/n_replicas),2)    
    
    if subsample:
        g = np.zeros(n_replicas)
        subsample_indices = {}
        for rep in range(n_replicas):
            subsample_indices[rep] = timeseries.subsampleCorrelatedData(
                Q[:,rep],
                conservative=True,
            )
            g[rep] = (subsample_indices[rep][1]-subsample_indices[rep][0])
        
        # Determine value of decorrelation time to use  
        opt_g_results = minimize_scalar(
            erf_fun,
            bounds=(0,10)
            )
        decorrelation_spacing = int(np.ceil(np.mean(g)+opt_g_results.x*np.std(g)))
    else:
        decorrelation_spacing = None
        
    return Q, Q_avg, Q_stderr, decorrelation_spacing
    
    
def optimize_Q_cut(
    cgmodel, native_structure_file, traj_file_list, output_data="output/output.nc",
    num_intermediate_states=0, frame_begin=0, frame_stride=1,
    plotfile='native_contacts_opt.pdf', verbose=False, minimizer_options=None):
    """
    Given a coarse grained model and a native structure as input, optimize the distance cutoff defining
    the native contact pairs, and the distance tolerance for scanning the trajectory for native contacts.

    :param cgmodel: CGModel() class object
    :type cgmodel: class
    
    :param native_structure_file: Path to file ('pdb' or 'dcd') containing particle positions for the native structure.
    :type native_structure_file: str 
    
    :param traj_file_list: A list of replica PDB or DCD trajectory files corresponding to the energies in the .nc file, or a single file name
    :type traj_file_list: List( str ) or str
    
    :param output_data: Path to the output data for a NetCDF-formatted file containing replica exchange simulation data, default = ("output/output.nc")                                                                                                  
    :type output_data: str

    :param num_intermediate_states: The number of states to insert between existing states in 'temperature_list'
    :type num_intermediate_states: int 
    
    :param frame_begin: index of first frame defining the range of samples to use as a production period (default=0)
    :type frame_begin: int

    :param frame_stride: spacing of uncorrelated data points, for example determined from pymbar timeseries subsampleCorrelatedData
    :type frame_stride: int

    :param minimizer_options: dictionary of additional options for scipy.minimize.optimize.differential_evolution (default=None)
    :type minimizer: dict

    :returns:
       - native_contact_cutoff ( `Quantity() <https://docs.openmm.org/development/api-python/generated/simtk.unit.quantity.Quantity.html>`_ ) - The ideal distance below which two nonbonded, interacting particles should be defined as a "native contact"
       - native_contact_tol( Quantity() ) -  tolerance beyond the native distance for determining whether a pair of particles is 'native'
       - opt_results ( dict ) - results of the native contact cutoff scipy.optimize.minimize optimization
       - Q_expect_results ( dict ) - results of the native contact fraction expectation calculation containing 'Q' and 'T'
       - sigmoid_param_opt ( 1D numpy array ) - optimized sigmoid parameters (x0, y0, y1, d) 
       - sigmoid_param_cov ( 2D numpy array ) - estimated covariance of sigmoid_param_opt
       - contact_type_dict ( dict ) - a dictionary of {native contact particle type pair: counts}
    """

    # Pre-load the replica trajectories into MDTraj objects, to avoid having to load them
    # at each iteration (very costly for pdb in particular)
    
    traj_dict = {}
    
    if type(traj_file_list) == list:
        n_replicas = len(traj_file_list)
    elif type(traj_file_list) == str:
        # Convert to a 1 element list if not one
        traj_file_list = traj_file_list.split()  
        n_replicas = 1
        
    for rep in range(n_replicas):
        if traj_file_list[rep][-3:] == 'dcd':
            traj_dict[rep] = md.load(traj_file_list[rep],top=md.Topology.from_openmm(cgmodel.topology))
        else:
            traj_dict[rep] = md.load(traj_file_list[rep])
    
    def minimize_sigmoid_width(x0):
        # Function to minimize:
   
        native_contact_cutoff = x0[0]
        native_contact_tol = x0[1]
        
        # Determine native contacts:
        native_contact_list, native_contact_distances, contact_type_dict = get_native_contacts(
            cgmodel,
            native_structure_file,
            native_contact_cutoff*unit.angstrom,
        )
        
        if len(native_contact_list) > 0:
            # Get native contact fraction of all frames
            # To avoid loading in files each iteration, use alternate version of fraction_native_contacts code
            Q, Q_avg, Q_stderr, decorrelation_time = fraction_native_contacts_preloaded(
                cgmodel,
                traj_dict,
                native_contact_list,
                native_contact_distances,
                frame_begin=frame_begin,
                native_contact_tol=native_contact_tol*unit.angstrom,
                subsample=False,
            )
            
            if Q.sum() == 0:
                # There are no native contacts in the trajectory
                min_val = 1E9
                param_opt = None
                
            else:    
                try:
                    # Get expectations 
                    results = expectations_fraction_contacts(
                        Q,
                        frame_begin=frame_begin,
                        sample_spacing=frame_stride,
                        output_data=output_data,
                        num_intermediate_states=num_intermediate_states,
                    )
                    
                    param_opt, param_cov = fit_sigmoid(results["T"],results["Q"],plotfile=None)
                    
                    # This minimizes the width of the sigmoid:
                    # min_val = param_opt[3]**2
                    
                    # Maximum the difference between the max and min Q:
                    min_val = 1-abs(param_opt[2]-param_opt[1])
                    if verbose:
                        print(f'min_val: {min_val}')
                
                except:
                    # Error with computing expectation, likely due to few non-zero Q
                    min_val = 1E9
                    param_opt = None
            
        else:
            # There are no native contacts for this iteration
            min_val = 1E9
            param_opt = None
            
        if verbose:
            # Print parameters at each iteration:
            print(f"native_contact_cutoff: {native_contact_cutoff}")
            print(f"native_contact_tol: {native_contact_tol}")
            print(f"number native contacts: {len(native_contact_list)}")
            print(f"sigmoid params: {param_opt}\n")
            
        return min_val
    
<<<<<<< HEAD
    # Get bounds from equilibrium LJ distance
    particle_list = cgmodel.create_particle_list()
    sigma_bb = None
    for par in particle_list:
        if cgmodel.get_particle_type_name(par) == 'bb':
            sigma_bb = cgmodel.get_particle_sigma(par)
            break
        
    if sigma_bb is None:
        # bb is not a defined particle type
        # Use sigma of the first particle type found
        sigma_bb = cgmodel.get_particle_sigma(1)
        
    # Compute equilibrium LJ distance    
    r_eq = sigma_bb.value_in_unit(unit.angstrom)*np.power(2,(1/6))
    
    bounds = [(r_eq*0.75,r_eq*1.25),(0,r_eq/2)]
    if verbose:
        print(f'Using bounds based on eq. distance for sigma = {sigma_bb}')
        print(f'{bounds}')
=======
    # Set bounds
    # TODO: update to be based on particle sigmas
    bounds = [(2,4),(0,2)]
>>>>>>> 49c6131b
    
    if minimizer_options is not None:
        options_str=""
        for key,value in minimizer_options.items():
            options_str += f", {key}={value}"
        print(options_str)
        opt_results = eval(f'differential_evolution(minimize_sigmoid_width, bounds, polish=True{options_str})')
    else:
        opt_results = differential_evolution(minimize_sigmoid_width, bounds, polish=True)
    
    if opt_results['success'] == True:
        # Repeat for final plotting:
        native_contact_cutoff = opt_results.x[0] * unit.angstrom
        native_contact_tol = opt_results.x[1] * unit.angstrom
        
        # Determine native contacts:
        native_contact_list, native_contact_distances, contact_type_dict = get_native_contacts(
            cgmodel,
            native_structure_file,
            native_contact_cutoff,
        )

        # Get native contact fraction of all frames
        Q, Q_avg, Q_stderr, decorrelation_time = fraction_native_contacts_preloaded(
            cgmodel,
            traj_dict,
            native_contact_list,
            native_contact_distances,
            frame_begin=frame_begin,
            native_contact_tol=native_contact_tol
        )

        # Get expectations 
        Q_expect_results = expectations_fraction_contacts(
            Q,
            frame_begin=frame_begin,
            sample_spacing=frame_stride,
            output_data=output_data,
            num_intermediate_states=num_intermediate_states,
        )

        sigmoid_param_opt, sigmoid_param_cov = fit_sigmoid(Q_expect_results["T"],Q_expect_results["Q"],plotfile=plotfile)

    else: 
        print('Error: native contact optimization failed')
        print(opt_results)
        native_contact_cutoff = None
        native_contact_tol = None
        Q_expect_results = None
        sigmoid_param_opt = None
        sigmoid_param_cov = None
        contact_type_dict = None
    
    return native_contact_cutoff, native_contact_tol, opt_results, Q_expect_results, sigmoid_param_opt, sigmoid_param_cov, contact_type_dict
    
    
def bootstrap_native_contacts_expectation(
    cgmodel,
    traj_file_list,
    native_contact_list,
    native_contact_distances,
    output_data='output/output.nc',
    frame_begin=0,
    sample_spacing=1,
    native_contact_tol=1*unit.angstrom,
    num_intermediate_states=0,
    n_trial_boot=200,
    conf_percent='sigma',
    plotfile='Q_vs_T_bootstrap.pdf',
    ):
    """
    Given a cgmodel, native contact definitions, and trajectory file list, this function calculates the
    fraction of native contacts for all specified frames, and uses a bootstrapping scheme to compute
    the uncertainties in the Q vs T folding curve. Intended to be used after the native contact tolerance
    has been optimized (either the helical or generalized versions).
    
    :param cgmodel: CGModel() class object
    :type cgmodel: class
        
    :param traj_file_list: A list of replica PDB or DCD trajectory files corresponding to the energies in the .nc file, or a single file name
    :type traj_file_list: List( str ) or str

    :param native_contact_list: A list of the nonbonded interactions whose inter-particle distances are less than the 'native_contact_cutoff_distance'.
    :type native_contact_list: List
    
    :param native_contact_distances: A numpy array of the native pairwise distances corresponding to native_contact_list
    :type native_contact_distances: Quantity

    :param frame_begin: Frame at which to start native contacts analysis (default=0)
    :type frame_begin: int
    
    :param sample_spacing: spacing of uncorrelated data points, for example determined from pymbar timeseries subsampleCorrelatedData
    :type sample_spacing: int
    
    :param native_contact_tol: Tolerance beyond the native distance for determining whether a pair of particles is 'native' (in distance units)
    :type native_contact_tol: float
    
    :param num_intermediate_states: The number of states to insert between existing states in 'temperature_list'
    :type num_intermediate_states: int
    
    :param n_trial_boot: number of trials to run for generating bootstrapping uncertainties (default=200)
    :type n_trial_boot: int
    
    :param conf_percent: Confidence level in percent for outputting uncertainties (default = 68.27 = 1 sigma)
    :type conf_percent: float
    
    :returns:
       - T_list ( List( float * unit.simtk.temperature ) ) - The temperature list corresponding to the heat capacity values in 'C_v'
       - C_v_values ( List( float * kJ/mol/K ) ) - The heat capacity values for all (including inserted intermediates) states
       - C_v_uncertainty ( Tuple ( np.array(float) * kJ/mol/K ) ) - confidence interval for all C_v_values computed from bootstrapping
       - Tm_value ( float * unit.simtk.temperature ) - Melting point mean value computed from bootstrapping
       - Tm_uncertainty ( Tuple ( float * unit.simtk.temperature ) ) - confidence interval for melting point computed from bootstrapping
       - FWHM_value ( float * unit.simtk.temperature ) - C_v full width half maximum mean value computed from bootstrapping
       - FWHM_uncertainty ( Tuple ( float * unit.simtk.temperature ) ) - confidence interval for C_v full width half maximum computed from bootstrapping
        
    """
    
    # Pre-load the replica trajectories into MDTraj objects, to avoid having to load them
    # at each iteration (very costly for pdb in particular)
    
    traj_dict = {}
    
    if type(traj_file_list) == list:
        n_replicas = len(traj_file_list)
    elif type(traj_file_list) == str:
        # Convert to a 1 element list if not one
        traj_file_list = traj_file_list.split()  
        n_replicas = 1
        
    for rep in range(n_replicas):
        if traj_file_list[rep][-3:] == 'dcd':
            traj_dict[rep] = md.load(traj_file_list[rep],top=md.Topology.from_openmm(cgmodel.topology))
        else:
            traj_dict[rep] = md.load(traj_file_list[rep])    
   
    # Extract reduced energies and the state indices from the .nc
    reporter = MultiStateReporter(output_data, open_mode="r")
    analyzer = ReplicaExchangeAnalyzer(reporter)
    (
        replica_energies_all,
        unsampled_state_energies,
        neighborhoods,
        replica_state_indices,
    ) = analyzer.read_energies()   
   
            
    # Get native contact fraction of all frames (bootstrapping draws uncorrelated samples from this full dataset)
    # To avoid loading in files each iteration, use alternate version of fraction_native_contacts code
    Q_all, Q_avg, Q_stderr, decorrelation_time = fraction_native_contacts_preloaded(
        cgmodel,
        traj_dict,
        native_contact_list,
        native_contact_distances,
        frame_begin=frame_begin,
        native_contact_tol=native_contact_tol,
        subsample=False,
    )
    
    # For each bootstrap trial, compute the expectation of native contacts and fit to sigmoid.
    Q_expect_boot = {}
    sigmoid_Q_max = np.zeros(n_trial_boot)
    sigmoid_Q_min = np.zeros(n_trial_boot)
    sigmoid_d = np.zeros(n_trial_boot)
    sigmoid_Tm = np.zeros(n_trial_boot)
    Q_folded = np.zeros(n_trial_boot)
    
    for i_boot in range(n_trial_boot):
        # Select production frames to analyze
        # Here we can potentially change the reference frame for each bootstrap trial.
        ref_shift = np.random.randint(sample_spacing)
        # ***We should check if these energies arrays will be the same size for
        # different reference frames
        replica_energies = replica_energies_all[:,:,(frame_begin+ref_shift)::sample_spacing]
        # ***Unlike replica energies, Q does not include the equilibration frames
        Q = Q_all[(ref_shift)::sample_spacing,:]
        
        # Get all possible sample indices
        sample_indices_all = np.arange(0,len(replica_energies[0,0,:]))
        # n_samples should match the size of the sliced replica energy dataset
        sample_indices = resample(sample_indices_all, replace=True, n_samples=len(sample_indices_all))
        
        n_state = replica_energies.shape[0]
        
        replica_energies_resample = np.zeros_like(replica_energies)
        # replica_energies is [n_states x n_states x n_frame]
        # Q is [nframes x n_states]
        Q_resample = np.zeros((len(sample_indices),n_replicas))
        
        # Select the sampled frames from array_folded_states and replica_energies:
        j = 0
        for i in sample_indices:
            replica_energies_resample[:,:,j] = replica_energies[:,:,i]
            Q_resample[j,:] = Q[i,:]
            j += 1
            
        # Run the native contacts expectation calculation:
        Q_expect_boot[i_boot] = expectations_fraction_contacts(
            Q_resample,
            frame_begin=frame_begin,
            num_intermediate_states=num_intermediate_states,
            bootstrap_energies=replica_energies_resample,
            output_data=output_data,
        )
        
        # Fit to sigmoid:
        param_opt, param_cov = fit_sigmoid(Q_expect_boot[i_boot]["T"],Q_expect_boot[i_boot]["Q"],plotfile=None)
        
        # Save the individual parameters:
        if param_opt[1] >= param_opt[2]:
            sigmoid_Q_max[i_boot] = param_opt[1]
            sigmoid_Q_min[i_boot] = param_opt[2]
        else:
            # This shouldn't occur unless d is negative
            print(f'Error with sigmoid fitting')
            sigmoid_Q_max[i_boot] = param_opt[2]
            sigmoid_Q_min[i_boot] = param_opt[1]
            
        sigmoid_d[i_boot] = param_opt[3]
        sigmoid_Tm[i_boot] = param_opt[0]
        Q_folded[i_boot] = (param_opt[1]+param_opt[2])/2
        
    # Compute uncertainty at all temps in Q_expect_boot over the n_trial_boot trials performed:
    
    # Convert dicts to array
    # Total number of temps including intermediate states:
    temp_list = Q_expect_boot[0]["T"]
    n_temps = len(temp_list)
    arr_Q_values_boot = np.zeros((n_trial_boot, n_temps))
    
    for i_boot in range(n_trial_boot):
        arr_Q_values_boot[i_boot,:] = Q_expect_boot[i_boot]["Q"]
            
    # Compute mean values:        
    Q_values = np.mean(arr_Q_values_boot,axis=0)
    sigmoid_Q_max_value = np.mean(sigmoid_Q_max)
    sigmoid_Q_min_value = np.mean(sigmoid_Q_min)
    sigmoid_d_value = np.mean(sigmoid_d)*unit.kelvin
    sigmoid_Tm_value = np.mean(sigmoid_Tm)*unit.kelvin
    Q_folded_value = np.mean(Q_folded)
    
    # Compute confidence intervals:
    if conf_percent == 'sigma':
        # Use analytical standard deviation instead of percentile method:
        
        # Q values:
        Q_std = np.std(arr_Q_values_boot,axis=0)
        Q_uncertainty = (-Q_std, Q_std)
        
        # Sigmoid Q_max:
        sigmoid_Q_max_std = np.std(sigmoid_Q_max)
        sigmoid_Q_max_uncertainty = (-sigmoid_Q_max_std, sigmoid_Q_max_std)   
        
        # Sigmoid Q_min:
        sigmoid_Q_min_std = np.std(sigmoid_Q_min)
        sigmoid_Q_min_uncertainty = (-sigmoid_Q_min_std, sigmoid_Q_min_std) 

        # Sigmoid d:
        sigmoid_d_std = np.std(sigmoid_d)
        sigmoid_d_uncertainty = (-sigmoid_d_std*unit.kelvin, sigmoid_d_std*unit.kelvin)
        
        # Sigmoid Tm:
        sigmoid_Tm_std = np.std(sigmoid_Tm)
        sigmoid_Tm_uncertainty = (-sigmoid_Tm_std*unit.kelvin, sigmoid_Tm_std*unit.kelvin)
        
        # Q_folded:
        Q_folded_std = np.std(Q_folded)
        Q_folded_uncertainty = (-Q_folded_std, Q_folded_std)
        
    else:
        # Compute specified confidence interval:
        p_lo = (100-conf_percent)/2
        p_hi = 100-p_lo
                
        # Q values:
        Q_diff = arr_Q_values_boot-np.mean(arr_Q_values_boot,axis=0)
        Q_conf_lo = np.percentile(Q_diff,p_lo,axis=0,interpolation='linear')
        Q_conf_hi = np.percentile(Q_diff,p_hi,axis=0,interpolation='linear')
      
        Q_uncertainty = (Q_conf_lo, Q_conf_hi) 
                    
        # Sigmoid Q_max:
        sigmoid_Q_max_diff = sigmoid_Q_max-np.mean(sigmoid_Q_max)
        sigmoid_Q_max_conf_lo = np.percentile(sigmoid_Q_max_diff,p_lo,interpolation='linear')
        sigmoid_Q_max_conf_hi = np.percentile(sigmoid_Q_max_diff,p_hi,interpolation='linear')
        
        sigmoid_Q_max_uncertainty = (sigmoid_Q_max_conf_lo, sigmoid_Q_max_conf_hi)
        
        # Sigmoid Q_min:
        sigmoid_Q_min_diff = sigmoid_Q_min-np.mean(sigmoid_Q_min)
        sigmoid_Q_min_conf_lo = np.percentile(sigmoid_Q_min_diff,p_lo,interpolation='linear')
        sigmoid_Q_min_conf_hi = np.percentile(sigmoid_Q_min_diff,p_hi,interpolation='linear')
        
        sigmoid_Q_min_uncertainty = (sigmoid_Q_min_conf_lo, sigmoid_Q_min_conf_hi)
        
        # Sigmoid d:
        sigmoid_d_diff = sigmoid_d-np.mean(sigmoid_d)
        sigmoid_d_conf_lo = np.percentile(sigmoid_d_diff,p_lo,interpolation='linear')
        sigmoid_d_conf_hi = np.percentile(sigmoid_d_diff,p_hi,interpolation='linear')
        
        sigmoid_d_uncertainty = (sigmoid_d_conf_lo*unit.kelvin, sigmoid_d_conf_hi*unit.kelvin)
        
        # Sigmoid Tm:
        sigmoid_Tm_diff = sigmoid_Tm-np.mean(sigmoid_Tm)
        sigmoid_Tm_conf_lo = np.percentile(sigmoid_Tm_diff,p_lo,interpolation='linear')
        sigmoid_Tm_conf_hi = np.percentile(sigmoid_Tm_diff,p_hi,interpolation='linear')
        
        sigmoid_Tm_uncertainty = (sigmoid_Tm_conf_lo*unit.kelvin, sigmoid_Tm_conf_hi*unit.kelvin)
        
        # Q_folded:
        Q_folded_diff = Q_folded-np.mean(Q_folded)
        Q_folded_conf_lo = np.percentile(Q_folded_diff,p_lo,interpolation='linear')
        Q_folded_conf_hi = np.percentile(Q_folded_diff,p_hi,interpolation='linear')
        
        Q_folded_uncertainty = (Q_folded_conf_lo, Q_folded_conf_hi*unit.kelvin)      
    
    # Compile sigmoid results into dict:
    sigmoid_results_boot = {}
    
    sigmoid_results_boot['sigmoid_Q_max_value'] = sigmoid_Q_max_value
    sigmoid_results_boot['sigmoid_Q_max_uncertainty'] = sigmoid_Q_max_uncertainty
    
    sigmoid_results_boot['sigmoid_Q_min_value'] = sigmoid_Q_min_value
    sigmoid_results_boot['sigmoid_Q_min_uncertainty'] = sigmoid_Q_min_uncertainty
    
    sigmoid_results_boot['sigmoid_d_value'] = sigmoid_d_value
    sigmoid_results_boot['sigmoid_d_uncertainty'] = sigmoid_d_uncertainty
    
    sigmoid_results_boot['sigmoid_Tm_value'] = sigmoid_Tm_value
    sigmoid_results_boot['sigmoid_Tm_uncertainty'] = sigmoid_Tm_uncertainty
    
    sigmoid_results_boot['Q_folded_value'] = Q_folded_value
    sigmoid_results_boot['Q_folded_uncertainty'] = Q_folded_uncertainty
    
    # Plot Q vs T results with uncertainty and mean sigmoid parameters
    if conf_percent=='sigma':
        plot_native_contact_fraction(
            temp_list, Q_values, Q_std, plotfile=plotfile, sigmoid_dict=sigmoid_results_boot
            )
    # TODO: implement unequal upper and lower error plotting
    
    return Q_values, Q_uncertainty, sigmoid_results_boot
    
    
def optimize_Q_tol_helix(
    cgmodel, native_structure_file, traj_file_list, output_data="output/output.nc",
    num_intermediate_states=0, frame_begin=0, frame_stride=1, backbone_type_name='bb',
    plotfile='native_contacts_helix_opt.pdf', verbose=False, brute_step=0.1*unit.angstrom):
    """
    Given a coarse grained model and a native structure as input, determine which helical backbone
    sequences are native contacts, and the optimal distance tolerance for scanning the
    trajectory for native contacts. Tolerance is determined by brute force scan.

    :param cgmodel: CGModel() class object
    :type cgmodel: class
    
    :param native_structure_file: Path to file ('pdb' or 'dcd') containing particle positions for the native structure.
    :type native_structure_file: str 
    
    :param traj_file_list: A list of replica PDB or DCD trajectory files corresponding to the energies in the .nc file, or a single file name
    :type traj_file_list: List( str ) or str
    
    :param output_data: Path to the output data for a NetCDF-formatted file containing replica exchange simulation data, default = ("output/output.nc")                                                                                                  
    :type output_data: str

    :param num_intermediate_states: The number of states to insert between existing states in 'temperature_list'
    :type num_intermediate_states: int 
    
    :param frame_begin: index of first frame defining the range of samples to use as a production period (default=0)
    :type frame_begin: int

    :param frame_stride: spacing of uncorrelated data points, for example determined from pymbar timeseries subsampleCorrelatedData
    :type frame_stride: int 
    
    :param backbone_type_name: type name in cgmodel which corresponds to the particles forming the helical backbone.
    :type backbone_type_name: str
    
    :param brute_step: step size in distance units for brute force tolerance optimization (final optimization searches between intervals)
    :type brute_step: Quantity ( float )

    :returns:
       - opt_seq_spacing ( int ) - the (i) to (i+n) number n defining contacting backbone beads
       - native_contact_tol( Quantity() ) -  tolerance beyond the native distance for determining whether a pair of particles is 'native'
       - opt_results ( dict ) - results of the native contact tolerance scipy.optimize.minimize optimization
       - Q_expect_results ( dict ) - results of the native contact fraction expectation calculation containing 'Q' and 'T'
       - sigmoid_param_opt ( 1D numpy array ) - optimized sigmoid parameters (x0, y0, y1, d) 
       - sigmoid_param_cov ( 2D numpy array ) - estimated covariance of sigmoid_param_opt
    """

    # Pre-load the replica trajectories into MDTraj objects, to avoid having to load them
    # at each iteration (very costly for pdb in particular)
    
    traj_dict = {}
    
    if type(traj_file_list) == list:
        n_replicas = len(traj_file_list)
    elif type(traj_file_list) == str:
        # Convert to a 1 element list if not one
        traj_file_list = traj_file_list.split()  
        n_replicas = 1
        
    for rep in range(n_replicas):
        if traj_file_list[rep][-3:] == 'dcd':
            traj_dict[rep] = md.load(traj_file_list[rep],top=md.Topology.from_openmm(cgmodel.topology))
        else:
            traj_dict[rep] = md.load(traj_file_list[rep])
            
    # Determine native contacts:
    native_contact_list, native_contact_distances, opt_seq_spacing = get_helix_contacts(
        cgmodel,
        native_structure_file,
        backbone_type_name=backbone_type_name,
        )
    
    def minimize_sigmoid_width_1d(x0):
        # Function to minimize:
        native_contact_tol = x0
        
        if len(native_contact_list) > 0:
            # Get native contact fraction of all frames
            # To avoid loading in files each iteration, use alternate version of fraction_native_contacts code
            Q, Q_avg, Q_stderr, decorrelation_time = fraction_native_contacts_preloaded(
                cgmodel,
                traj_dict,
                native_contact_list,
                native_contact_distances,
                frame_begin=frame_begin,
                native_contact_tol=native_contact_tol*unit.angstrom,
                subsample=False,
            )
            
            if Q.sum() == 0:
                # There are no native contacts in the trajectory
                min_val = 1E9
                param_opt = None
                
            else:    
                try:
                    # Get expectations 
                    results = expectations_fraction_contacts(
                        Q,
                        frame_begin=frame_begin,
                        sample_spacing=frame_stride,
                        output_data=output_data,
                        num_intermediate_states=num_intermediate_states,
                    )
                    
                    param_opt, param_cov = fit_sigmoid(results["T"],results["Q"],plotfile=None)
                    
                    # This minimizes the width of the sigmoid:
                    # min_val = param_opt[3]**2
                    
                    # Maximum the difference between the max and min Q:
                    min_val = 1-abs(param_opt[2]-param_opt[1])
                    if verbose:
                        print(f'min_val: {min_val}')
                
                except:
                    # Error with computing expectation, likely due to few non-zero Q
                    min_val = 1E9
                    param_opt = None
            
        else:
            # There are no native contacts for this iteration
            min_val = 1E9
            param_opt = None
            
        if verbose:
            # Print parameters at each iteration:
            print(f"native_contact_tol: {native_contact_tol}")
            print(f"number native contacts: {len(native_contact_list)}")
            print(f"sigmoid params: {param_opt}\n")
            
        return min_val
        
    bounds = (0,cgmodel.get_particle_sigma(native_contact_list[0][0]).value_in_unit(unit.angstrom))
    if verbose:
        print(f'Using bounds based on 1x bb particle sigma: {bounds}')
    brute_range = [slice(bounds[0],bounds[1],brute_step.value_in_unit(unit.angstrom))]

    opt_results = brute(minimize_sigmoid_width_1d, brute_range)
    
    # Repeat for final plotting:
    native_contact_tol = opt_results[0] * unit.angstrom
    
    # Determine native contacts:
    native_contact_list, native_contact_distances, opt_seq_spacing = get_helix_contacts(
        cgmodel,
        native_structure_file,
        backbone_type_name=backbone_type_name,
        )

    # Get native contact fraction of all frames
    Q, Q_avg, Q_stderr, decorrelation_time = fraction_native_contacts_preloaded(
        cgmodel,
        traj_dict,
        native_contact_list,
        native_contact_distances,
        frame_begin=frame_begin,
        native_contact_tol=native_contact_tol
    )

    # Get expectations 
    Q_expect_results = expectations_fraction_contacts(
        Q,
        frame_begin=frame_begin,
        sample_spacing=frame_stride,
        output_data=output_data,
        num_intermediate_states=num_intermediate_states,
    )

    sigmoid_param_opt, sigmoid_param_cov = fit_sigmoid(Q_expect_results["T"],Q_expect_results["Q"],plotfile=plotfile)
    
    return opt_seq_spacing, native_contact_tol, opt_results, Q_expect_results, sigmoid_param_opt, sigmoid_param_cov 

    
def plot_native_contact_fraction(temperature_list, Q, Q_uncertainty, plotfile="Q_vs_T.pdf", sigmoid_dict=None):
    """
    Given a list of temperatures and corresponding native contact fractions, plot Q vs T.
    If a sigmoid dict from bootstrapping is given, also plot the sigmoid curve.
    Note that this sigmoid curve is generated by using the mean values of the 4 hyperbolic fitting parameters
    taken over all bootstrap trials, not a direct fit to the Q vs T data. 

    :param temperature_list: List of temperatures that will be used to define different replicas (thermodynamics states), default = None
    :type temperature_list: List( `SIMTK <https://simtk.org/>`_ `Unit() <http://docs.openmm.org/7.1.0/api-python/generated/simtk.unit.unit.Unit.html>`_ * number_replicas )

    :param Q: native contact fraction for a given temperature
    :type Q: np.array(float * len(temperature_list))
    
    :param Q_uncertainty: uncertainty associated with Q
    :type Q_uncertainty: np.array(float * len(temperature_list))
    
    :param plotfile: Path to output file for plotting results (default='Q_vs_T.pdf')
    :type plotfile: str
    
    :param sigmoid_dict: dictionary containing sigmoid parameter mean values and uncertainties (default=None)
    :type sigmoid_dict: dict
    
    """
    temperature_array = np.zeros((len(temperature_list)))
    for i in range(len(temperature_list)):
        temperature_array[i] = temperature_list[i].value_in_unit(unit.kelvin)
    
    if sigmoid_dict is not None:
        # Also plot sigmoid curve
        def tanh_switch(x,x0,y0,y1,d):
            return (y0+y1)/2-((y0-y1)/2)*np.tanh(np.radians(x-x0)/d)
        
        xsig = np.linspace(temperature_array[0],temperature_array[-1],1000)
        ysig = tanh_switch(
            xsig,
            sigmoid_dict['sigmoid_Tm_value'].value_in_unit(unit.kelvin),
            sigmoid_dict['sigmoid_Q_max_value'],
            sigmoid_dict['sigmoid_Q_min_value'],
            sigmoid_dict['sigmoid_d_value'].value_in_unit(unit.kelvin),
            )
        
        
        line1 = plt.errorbar(
            temperature_array,
            Q,
            yerr=Q_uncertainty,
            linewidth=0.5,
            markersize=4,
            fmt='ob',
            fillstyle='none',
            capsize=4,
            label='bootstrap mean',
        )
        
        line2 = plt.plot(
            xsig, ysig,'k-',
            label='bootstrap hyperbolic fit',
        )
        
        line3 = plt.errorbar(
            sigmoid_dict['sigmoid_Tm_value'].value_in_unit(unit.kelvin),
            sigmoid_dict['Q_folded_value'],
            xerr=sigmoid_dict['sigmoid_Tm_uncertainty'][1].value_in_unit(unit.kelvin),
            yerr=sigmoid_dict['Q_folded_uncertainty'][1],
            linewidth=0.5,
            markersize=4,
            fmt='D-r',
            fillstyle='none',
            capsize=4,
            label='melting point'
        )
        
        xlim = plt.xlim()
        ylim = plt.ylim()        
        
        # TODO: update to use the asymmetric uncertainties here for confidence intervals
        # We can add the hyperbolic fits with parameters for the upper and lower confidence bounds
        plt.text(
            (xlim[0]+0.90*(xlim[1]-xlim[0])),
            (ylim[0]+0.50*(ylim[1]-ylim[0])),
            f"T_m = {sigmoid_dict['sigmoid_Tm_value'].value_in_unit(unit.kelvin):.2f} \u00B1 {sigmoid_dict['sigmoid_Tm_uncertainty'][1].value_in_unit(unit.kelvin):.2f}    \n"\
            f"Q_m = {sigmoid_dict['Q_folded_value']:.4f} \u00B1 {sigmoid_dict['Q_folded_uncertainty'][1]:.4f}\n"\
            f"d = {sigmoid_dict['sigmoid_d_value'].value_in_unit(unit.kelvin):.4f} \u00B1 {sigmoid_dict['sigmoid_d_uncertainty'][1].value_in_unit(unit.kelvin):.4f}\n"\
            f"Qmax = {sigmoid_dict['sigmoid_Q_max_value']:.4f} \u00B1 {sigmoid_dict['sigmoid_Q_max_uncertainty'][1]:.4f}\n"\
            f"Qmin = {sigmoid_dict['sigmoid_Q_min_value']:.4f} \u00B1 {sigmoid_dict['sigmoid_Q_min_uncertainty'][1]:.4f}",
            {'fontsize': 10},
            horizontalalignment='right',
            )
        
        plt.legend()

    else:
        plt.errorbar(
            temperature_array,
            Q,
            Q_uncertainty,
            linewidth=0.5,
            markersize=4,
            fmt='o-',
            fillstyle='none',
            capsize=4,
        )

    # Fix y limits:
    plt.xlim((temperature_array[0],temperature_array[-1]))
    plt.ylim((0,1))
    
    plt.xlabel("T (K)")
    plt.ylabel("Native contact fraction")
    plt.savefig(plotfile)
    plt.close()
    
    
def plot_native_contact_timeseries(
    Q,
    time_interval=1.0*unit.picosecond,
    frame_begin=0,
    plot_per_page=3,
    plotfile="Q_vs_time.pdf",
    figure_title=None,
):
    """
    Given average native contact fractions timeseries for each replica or state, plot Q vs time.

    :param Q: native contact fraction for a given temperature
    :type Q: np.array(float * nframes x len(temperature_list))
    
    :param time_interval: interval between energy exchanges.
    :type time_interval: `SIMTK <https://simtk.org/>`_ `Unit() <http://docs.openmm.org/7.1.0/api-python/generated/simtk.unit.unit.Unit.html>`_

    :param frame_begin: index of first frame defining the range of samples to use as a production period (default=0)
    :type frame_begin: int
    
    :param plot_per_page: number of subplots per pdf page (default=3)
    :type plot_per_page: int

    :param plotfile: Path to output file for plotting results (default='Q_vs_time.pdf')
    :type plotfile: str
    
    :param figure_title: title of overall plot
    :type figure_title: str
    
    """
        
    time_shift=frame_begin*time_interval    
        
    simulation_times = np.array(
        [
            step * time_interval.value_in_unit(unit.picosecond)
            for step in range(len(Q[:,0]))
        ]
    )
    
    simulation_times += time_shift.value_in_unit(unit.picosecond)
    
    # Determine number of data series:
    nseries = len(Q[0,:])
    nrow = plot_per_page
    
    # Number of pdf pages
    npage = int(np.ceil(nseries/nrow))
    
    xlabel="Simulation time (ps)"
    ylabel="Q"
    
    # To improve pdf render speed, sparsify data to display less than 2000 data points
    n_xdata = len(simulation_times)
    
    if n_xdata <= 1000:
        plot_stride = 1
    else:
        plot_stride = int(np.floor(n_xdata/1000))    
    
    with PdfPages(plotfile) as pdf:
        plotted_per_page=0
        page_num=1
        figure = plt.figure(figsize=(8.5,11))
        for i in range(nseries):
            plotted_per_page += 1
            
            plt.subplot(nrow,1,plotted_per_page)
            plt.plot(
                simulation_times[::plot_stride],
                Q[::plot_stride,i],
                '-',
                linewidth=0.5,
                markersize=4,
            )
            
            
            plt.ylabel(ylabel)
                    
            plt.title(f"replica {i+1}",fontweight='bold')
            
            if (plotted_per_page >= nrow) or ((i+1)==nseries):
                # Save and close previous page
                
                # Use xlabels for bottom row only:
                plt.xlabel(xlabel)
                
                # Adjust subplot spacing
                plt.subplots_adjust(hspace=0.3)

                if figure_title != None:
                    plt.suptitle(f"{figure_title} ({page_num})",fontweight='bold')
            
                pdf.savefig()
                plt.close()
                plotted_per_page = 0
                page_num += 1
                if (i+1)!= nseries:
                    figure = plt.figure(figsize=(8.5,11))
        
   <|MERGE_RESOLUTION|>--- conflicted
+++ resolved
@@ -703,7 +703,6 @@
             
         return min_val
     
-<<<<<<< HEAD
     # Get bounds from equilibrium LJ distance
     particle_list = cgmodel.create_particle_list()
     sigma_bb = None
@@ -724,11 +723,6 @@
     if verbose:
         print(f'Using bounds based on eq. distance for sigma = {sigma_bb}')
         print(f'{bounds}')
-=======
-    # Set bounds
-    # TODO: update to be based on particle sigmas
-    bounds = [(2,4),(0,2)]
->>>>>>> 49c6131b
     
     if minimizer_options is not None:
         options_str=""
