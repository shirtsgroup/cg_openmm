import os
import datetime
import tempfile
import numpy as np
from simtk import openmm as mm
from simtk import unit
from simtk.openmm.app.pdbfile import PDBFile
from simtk.openmm.app.topology import Topology
import simtk.openmm.app.element as elem
from cg_openmm.simulation.tools import build_mm_simulation
from cg_openmm.utilities.util import lj_v
from cg_openmm.utilities.iotools import write_pdbfile_without_topology


def add_new_elements(cgmodel):
    """
    Add coarse grained particle types to OpenMM.

    :param cgmodel: CGModel object (contains all attributes for a coarse grained model).
    :type cgmodel: class

    :returns:
       - new_particles (list) - a list of the particle names that were added to OpenMM's 'Element' List.

    :Example:

    >>> from foldamers.cg_model.cgmodel import CGModel
    >>> cgmodel = CGModel()
    >>> particle_types = add_new_elements(cgmodel)

    .. warning:: If the particle names were user defined, and any of the names conflict with existing element names in OpenMM, OpenMM will issue an error exit.

    """
    element_index = 117
    new_particles = []

    for particle in cgmodel.particle_list:
        particle_name = particle["name"]
        if particle_name.upper() not in elem.Element._elements_by_symbol:
            elem.Element(element_index, particle_name, particle_name, cgmodel.get_particle_mass(particle))
            element_index = element_index + 1
            new_particles.append(particle_name)

    return new_particles


def write_xml_file(cgmodel, xml_file_name):
    """
    Write an XML-formatted forcefield file for a coarse grained model.

    :param cgmodel: CGModel() class object.
    :type cgmodel: class

    :param xml_file_name: Path to XML output file.
    :type xml_file_name: str

    :Example:

    >>> from foldamers.cg_model.cgmodel import CGModel
    >>> cgmodel = CGModel()
    >>> xml_file_name = "openmm_cgmodel.xml"
    >>> write_xml_file(cgmodel,xml_file_name)

    """
    particle_list = add_new_elements(cgmodel)
    xml_object = open(xml_file_name, "w")
    xml_object.write("<ForceField>\n")
    xml_object.write(" <Info>\n")
    date = str(datetime.datetime.today()).split()[0]
    xml_object.write(f"  <DateGenerated> {date} </DateGenerated>\n")
    xml_object.write("  <Source> https://github.com/shirtsgroup/cg_openmm </Source>\n")
    xml_object.write("  <Reference>\n")
    xml_object.write("  </Reference>\n")
    xml_object.write(" </Info>\n")
    xml_object.write(" <AtomTypes>\n")
    unique_particle_names = []
    unique_masses = []
    for particle_index in range(len(cgmodel.particle_list)):
        if cgmodel.particle_list[particle_index] not in unique_particle_names:
            unique_particle_names.append(cgmodel.particle_list[particle_index])
            unique_masses.append(cgmodel.get_particle_mass(particle_index))
    for particle_index in range(len(unique_particle_names)):
        particle_type = cgmodel.get_particle_type_name(particle_index)
        xml_object.write(
            '  <Type name="'
            + str(unique_particle_names[particle_index])
            + '" class="'
            + str(particle_type)
            + '" element="'
            + str(unique_particle_names[particle_index])
            + '" mass="'
            + str(unique_masses[particle_index]._value)
            + '"/>\n'
        )
    xml_object.write(" </AtomTypes>\n")
    xml_object.write(" <Residues>\n")
    xml_object.write('  <Residue name="M">\n')
    for particle_index in range(len(unique_particle_names)):
        xml_object.write(
            '   <Atom name="'
            + str(unique_particle_names[particle_index])
            + '" type="'
            + str(unique_particle_names[particle_index])
            + '"/>\n'
        )
    for bond in cgmodel.bond_list:
        if all(bond[i] < len(unique_particle_names) for i in range(2)):
            particle_1_name = cgmodel.get_particle_name(bond[0])
            particle_2_name = cgmodel.get_particle_name(bond[1])
            xml_object.write(
                '   <Bond atomName1="'
                + str(particle_1_name)
                + '" atomName2="'
                + str(particle_2_name)
                + '"/>\n'
            )
    xml_object.write('   <ExternalBond atomName="' + str(unique_particle_names[0]) + '"/>\n')
    external_parent = unique_particle_names[
        len(unique_particle_names) - cgmodel.monomer_types[0]["sidechain_length"] - 1
    ]
    xml_object.write('   <ExternalBond atomName="' + str(external_parent) + '"/>\n')
    xml_object.write("  </Residue>\n")
    xml_object.write('  <Residue name="MT">\n')
    for particle_index in range(len(unique_particle_names)):
        xml_object.write(
            '   <Atom name="'
            + str(unique_particle_names[particle_index])
            + '" type="'
            + str(unique_particle_names[particle_index])
            + '"/>\n'
        )
    for bond in cgmodel.bond_list:
        if all(bond[i] < len(unique_particle_names) for i in range(2)):
            particle_1_name = cgmodel.get_particle_name(bond[0])
            particle_2_name = cgmodel.get_particle_name(bond[1])
            xml_object.write(
                '   <Bond atomName1="'
                + str(particle_1_name)
                + '" atomName2="'
                + str(particle_2_name)
                + '"/>\n'
            )
    xml_object.write('   <ExternalBond atomName="' + str(external_parent) + '"/>\n')
    xml_object.write("  </Residue>\n")
    xml_object.write(" </Residues>\n")
    if cgmodel.include_bond_forces:
        xml_object.write(" <HarmonicBondForce>\n")
        unique_bond_list = []
        for bond in cgmodel.bond_list:
            if any(bond[i] < len(unique_particle_names) for i in range(2)):
                unique_bond_list.append(bond)
        for bond in unique_bond_list:
            particle_1_name = cgmodel.get_particle_name(bond[0])
            particle_2_name = cgmodel.get_particle_name(bond[1])
            # unique_particle_names.index(particle_1_name)
            xml_type_1 = particle_1_name
            # unique_particle_names.index(particle_2_name)
            xml_type_2 = particle_2_name
            bond_length = cgmodel.get_bond_length(bond).value_in_unit(unit.nanometer)
            bond_force_constant = cgmodel.get_bond_force_constant(bond)
            xml_object.write(
                '  <Bond type1="'
                + str(xml_type_1)
                + '" type2="'
                + str(xml_type_2)
                + '" length="'
                + str(bond_length)
                + '" k="'
                + str(bond_force_constant)
                + '"/>\n'
            )
        xml_object.write(" </HarmonicBondForce>\n")
    if cgmodel.include_bond_angle_forces:
        xml_object.write(" <HarmonicAngleForce>\n")
        unique_angle_list = []
        for angle in cgmodel.bond_angle_list:
            if any(angle[i] < len(unique_particle_names) for i in range(3)):
                unique_angle_list.append(angle)
        for angle in unique_angle_list:
            bond_angle_force_constant = cgmodel.get_bond_angle_force_constant(angle)
            equil_bond_angle = cgmodel.get_equil_bond_angle(angle)
            particle_1_name = cgmodel.get_particle_name(angle[0])
            particle_2_name = cgmodel.get_particle_name(angle[1])
            particle_3_name = cgmodel.get_particle_name(angle[2])
            # unique_particle_names.index(particle_1_name)
            xml_type_1 = particle_1_name
            # unique_particle_names.index(particle_2_name)
            xml_type_2 = particle_2_name
            # unique_particle_names.index(particle_3_name)
            xml_type_3 = particle_3_name
            xml_object.write(
                '  <Angle angle="'
                + str(equil_bond_angle)
                + '" k="'
                + str(bond_angle_force_constant)
                + '" type1="'
                + str(xml_type_1)
                + '" type2="'
                + str(xml_type_2)
                + '" type3="'
                + str(xml_type_3)
                + '"/>\n'
            )
        xml_object.write(" </HarmonicAngleForce>\n")
    if cgmodel.include_torsion_forces:
        xml_object.write(' <PeriodicTorsionForce ordering="amber">\n')
        unique_torsion_list = []
        # print(cgmodel.torsion_list)
        for torsion in cgmodel.torsion_list:
            if any(torsion[i] < len(unique_particle_names) for i in range(4)):
                unique_torsion_list.append(torsion)
        for torsion in unique_torsion_list:
            torsion_force_constant = cgmodel.get_torsion_force_constant(
                [torsion[0], torsion[1], torsion[2], torsion[3]]
            )
            torsion_phase_angle = cgmodel.get_torsion_phase_angle(
                [torsion[0], torsion[1], torsion[2], torsion[3]]
            )
            particle_1_name = cgmodel.get_particle_name(torsion[0])
            particle_2_name = cgmodel.get_particle_name(torsion[1])
            particle_3_name = cgmodel.get_particle_name(torsion[2])
            particle_4_name = cgmodel.get_particle_name(torsion[3])
            # unique_particle_names.index(particle_1_name)
            xml_type_1 = particle_1_name
            # unique_particle_names.index(particle_2_name)
            xml_type_2 = particle_2_name
            # unique_particle_names.index(particle_3_name)
            xml_type_3 = particle_3_name
            # unique_particle_names.index(particle_4_name)
            xml_type_4 = particle_4_name
            periodicity = cgmodel.get_torsion_periodicity(torsion)
            xml_object.write(
                '  <Proper k1="'
                + str(torsion_force_constant)
                + '" periodicity1="'
                + str(periodicity)
                + '" phase1="'
                + str(torsion_phase_angle)
                + '" type1="'
                + str(xml_type_1)
                + '" type2="'
                + str(xml_type_2)
                + '" type3="'
                + str(xml_type_3)
                + '" type4="'
                + str(xml_type_4)
                + '"/>\n'
            )
        xml_object.write(" </PeriodicTorsionForce>\n")
    if cgmodel.include_nonbonded_forces:
        xml_object.write(' <NonbondedForce coulomb14scale="0.833333" lj14scale="0.5">\n')
        for particle_index in range(len(unique_particle_names)):
            charge = cgmodel.get_particle_charge(particle_index)._value
            sigma = cgmodel.get_particle_sigma(particle_index).in_units_of(unit.nanometer)._value
            epsilon = cgmodel.get_particle_epsilon(particle_index)._value
            particle_name = cgmodel.get_particle_name(particle_index)
            xml_object.write(f'  <Atom type=\"{particle_name}\" charge=\"{charge}\" sigma=\"{charge} epsilon=\"{epsilon}\"/>\n')
        xml_object.write(" </NonbondedForce>\n")
    xml_object.write("</ForceField>\n")
    xml_object.close()
    return


def verify_topology(cgmodel):
    """
    Given a coarse grained model that contains a Topology() (cgmodel.topology), this function verifies the validity of the topology.

    :param cgmodel: CGModel() class object.
    :type cgmodel: class

    :Example:

    >>> from foldamers.cg_model.cgmodel import CGModel
    >>> cgmodel = CGModel()
    >>> verify_topology(cgmodel)

    .. warning:: The function will force an error exit if the topology is invalid, and will proceed as normal if the topology is valid.

    """

    if cgmodel.num_beads != cgmodel.topology.getNumAtoms():
        print("ERROR: The number of particles in the coarse grained model\n")
        print("does not match the number of particles in the OpenMM topology.\n")
        print("There are " + str(cgmodel.num_beads) + " particles in the coarse grained model\n")
        print("and " + str(cgmodel.topology.getNumAtoms()) + " particles in the OpenMM topology.")
        exit()

    if cgmodel.polymer_length != cgmodel.topology.getNumResidues():
        print("ERROR: The number of monomers in the coarse grained model\n")
        print("does not match the number of residues in the OpenMM topology.\n")
        print(
            "There are " + str(cgmodel.polymer_length) + " monomers in the coarse grained model\n"
        )
        print(
            "and " + str(cgmodel.topology.getNumResidues()) + " monomers in the OpenMM topology."
        )
        exit()

    return


def build_topology(cgmodel, use_pdbfile=False, pdbfile=None):
    """

    Construct an OpenMM `Topology() <https://simtk.org/api_docs/openmm/api4_1/python/classsimtk_1_1openmm_1_1app_1_1topology_1_1Topology.html>`_ class object for our coarse grained model,

    :param cgmodel: CGModel() class object
    :type cgmodel: class

    :param use_pdbfile: Determines whether or not to use a PDB file in order to generate the Topology().
    :type use_pdbfile: Logical

    :param pdbfile: Name of a PDB file to use when building the topology.
    :type pdbfile: str

    :returns:
        - topology (`Topology() <https://simtk.org/api_docs/openmm/api4_1/python/classsimtk_1_1openmm_1_1app_1_1topology_1_1Topology.html>`_ ) - OpenMM Topology() object

    :Example:

    >>> from foldamers.cg_model.cgmodel import CGModel
    >>> from foldamers.util.iotools import write_pdbfile_without_topology
    >>> input_pdb = "top.pdb"
    >>> cgmodel = CGModel()
    >>> write_pdbfile_without_topology(cgmodel,input_pdb)
    >>> topology = build_topology(cgmodel,use_pdbfile=True,pdbfile=input_pdb)
    >>> cgmodel.topology = topology

    .. warning:: When 'use_pdbfile'=True, this function will use the `PDBFile() <https://simtk.org/api_docs/openmm/api4_1/python/classsimtk_1_1openmm_1_1app_1_1pdbfile_1_1PDBFile.html>`_ class object from OpenMM to build the Topology().  In order for this approach to function correctly, the particle names in the PDB file must match the particle names in the coarse grained model.

    """
    if cgmodel.constrain_bonds:
        use_pdbfile = True

    if use_pdbfile:
        if pdbfile is None:
            tf = tempfile.NamedTemporaryFile()
            write_pdbfile_without_topology(cgmodel, tf.name)
            pdb = PDBFile(tf.name)
            topology = pdb.getTopology()
            tf.close()
            return topology
        else:
            pdb = PDBFile(pdbfile)
            topology = pdb.getTopology()
            return topology

    topology = Topology()

    chain = topology.addChain()
    residue_index = -1
    openmm_particle_list = list()
    for particle in cgmodel.particle_list:
        if particle["monomer"] > residue_index:
            residue_index = particle["monomer"]
            residue = topology.addResidue(str(residue_index), chain)
        particle_symbol = particle["name"]
        element = elem.Element.getBySymbol(particle_symbol)
        openmm_particle = topology.addAtom(particle_symbol, element, residue)
        openmm_particle_list.append(particle)

    if cgmodel.include_bond_forces or cgmodel.constrain_bonds:
        for bond in cgmodel.bond_list:
            topology.addBond(openmm_particle_list[bond[0]],openmm_particle_list[bond[1]])

    cgmodel.topology = topology
    verify_topology(cgmodel)
    return topology


def get_num_forces(cgmodel):
    """
    Given a CGModel() class object, this function determines how many forces we are including when evaluating the energy.

    :param cgmodel: CGModel() class object
    :type cgmodel: class

    :returns:
        - total_forces (int) - Number of forces in the coarse grained model

    :Example:

    >>> from foldamers.cg_model.cgmodel import CGModel
    >>> cgmodel = CGModel()
    >>> total_number_forces = get_num_forces(cgmodel)

    """
    total_forces = 0
    if cgmodel.include_bond_forces:
        total_forces = total_forces + 1
    if cgmodel.include_nonbonded_forces:
        total_forces = total_forces + 1
    if cgmodel.include_bond_angle_forces:
        total_forces = total_forces + 1
    if cgmodel.include_torsion_forces:
        total_forces = total_forces + 1
    return total_forces


def verify_system(cgmodel):
    """
    Given a CGModel() class object, this function confirms that its OpenMM `System() <https://simtk.org/api_docs/openmm/api4_1/python/classsimtk_1_1openmm_1_1openmm_1_1System.html>`_ object is configured correctly.

    :param cgmodel: CGModel() class object
    :type cgmodel: class

    :Example:

    >>> from foldamers.cg_model.cgmodel import CGModel
    >>> cgmodel = CGModel()
    >>> verify_system(cgmodel)

    .. warning:: The function will force an error exit if the system is invalid, and will proceed as normal if the system is valid.

    """

    if get_num_forces(cgmodel) != cgmodel.system.getNumForces():
        print("ERROR: the number of forces included in the coarse grained model\n")
        print("does not match the number of forces in the OpenMM system object.\n")
        print(
            " There are " + str(get_num_forces(cgmodel)) + " forces in the coarse grained model\n"
        )
        print("and " + str(cgmodel.system.getNumForces()) + " forces in the OpenMM System().")
        exit()

    if cgmodel.num_beads != cgmodel.system.getNumParticles():
        print("ERROR: The number of particles in the coarse grained model\n")
        print("does not match the number of particles in the OpenMM system.\n")
        print("There are " + str(cgmodel.num_beads) + " particles in the coarse grained model\n")
        print("and " + str(cgmodel.ssytem.getNumParticles()) + " particles in the OpenMM system.")
        exit()

    if cgmodel.constrain_bonds:
        if len(cgmodel.bond_list) != cgmodel.system.getNumConstraints():
            print("ERROR: Bond constraints were requested, but the\n")
            print("number of constraints in the coarse grained model\n")
            print("does not match the number of constraintes in the OpenMM system.\n")
            print(
                "There are "
                + str(cgmodel.bond_list)
                + " bond constraints in the coarse grained model\n"
            )
            print(
                "and "
                + str(cgmodel.system.getNumConstraints())
                + " constraints in the OpenMM system."
            )
            exit()

    return


def check_force(cgmodel, force, force_type=None):
    """

    Given an OpenMM `Force() <https://simtk.org/api_docs/openmm/api4_1/python/classsimtk_1_1openmm_1_1openmm_1_1Force.html>`_, this function determines if there are any problems with its configuration.

    :param cgmodel: CGModel() class object.
    :type cgmodel: class

    :param force: An OpenMM Force() object.
    :type force: `Force() <https://simtk.org/api_docs/openmm/api4_1/python/classsimtk_1_1openmm_1_1openmm_1_1Force.html>`_, this function determines if there are any problems with its configuration.

    :param force_type: Designates the kind of 'force' provided. (Valid options include: "Nonbonded")
    :type force_type: str

    :returns:
        - 'success' (Logical) - a variable indicating if the force test passed.

    :Example:

    >>> from simtk.openmm.openmm import NonbondedForce
    >>> from foldamers.cg_model.cgmodel import CGModel
    >>> cgmodel = CGModel()
    >>> force = NonbondedForce()
    >>> force_type = "Nonbonded"
    >>> test_result = check_force(cgmodel,force,force_type="Nonbonded")

    """
    success = True
    if force_type == "Nonbonded":
        if cgmodel.num_beads != force.getNumParticles():
            print("ERROR: The number of particles in the coarse grained model is different")
            print(
                "from the number of particles with nonbonded force definitions in the OpenMM NonbondedForce.\n"
            )
            print("There are " + str(cgmodel.num_beads) + " particles in the coarse grained model")
            print(
                "and " + str(force.getNumParticles()) + " particles in the OpenMM NonbondedForce."
            )
            success = False

        total_nonbonded_energy = 0.0 * unit.kilojoule_per_mole
        # print(cgmodel.nonbonded_interaction_list)
        for nonbonded_interaction in cgmodel.nonbonded_interaction_list:
            particle_1_positions = cgmodel.positions[nonbonded_interaction[0]]
            particle_2_positions = cgmodel.positions[nonbonded_interaction[1]]
            sigma = cgmodel.get_particle_sigma(nonbonded_interaction[0])
            epsilon = cgmodel.get_particle_epsilon(nonbonded_interaction[0])
            int_energy = lj_v(particle_1_positions, particle_2_positions, sigma, epsilon)
            total_nonbonded_energy = total_nonbonded_energy.__add__(int_energy)

        cgmodel.include_bond_forces = False
        cgmodel.include_bond_angle_forces = False
        cgmodel.include_torsion_forces = False
        cgmodel.topology = build_topology(cgmodel)
        cgmodel.simulation = build_mm_simulation(
            cgmodel.topology,
            cgmodel.system,
            cgmodel.positions,
            simulation_time_step=5.0 * unit.femtosecond,
            print_frequency=1,
        )
        potential_energy = cgmodel.simulation.context.getState(getEnergy=True).getPotentialEnergy()

        # if potential_energy.__sub__(total_nonbonded_energy).__gt__(0.1 * unit.kilojoule_per_mole):
        # print("Warning: The nonbonded potential energy computed by hand does not agree")
        # print("with the value computed by OpenMM.")
        # print("The value computed by OpenMM was: "+str(potential_energy))
        # print("The value computed by hand was: "+str(total_nonbonded_energy))
        # print("Check the units for your model parameters.  If the problem persists, there")
        # print("could be some other problem with the configuration of your coarse grained model.")
        # success = False
        # else:
        # print("The OpenMM nonbonded energy matches the energy computed by hand:")
        # print(str(potential_energy))

    return success


def add_rosetta_exception_parameters(cgmodel, nonbonded_force, particle_index_1, particle_index_2):
    """
    """
    exception_list = []
    for exception in range(nonbonded_force.getNumExceptions()):
        index_1, index_2, charge, sigma, epsilon = nonbonded_force.getExceptionParameters(
            exception
        )
        if [index_1, index_2] not in exception_list and [index_2, index_1] not in exception_list:
            exception_list.append([index_1, index_2])

    if [particle_index_1, particle_index_2] not in exception_list and [
        particle_index_2,
        particle_index_1,
    ] not in exception_list:
        charge_1 = cgmodel.get_particle_charge(particle_index_1)
        sigma_1 = cgmodel.get_particle_sigma(particle_index_1).in_units_of(unit.nanometer)
        epsilon_1 = cgmodel.get_particle_epsilon(particle_index_1).in_units_of(unit.kilojoule_per_mole)
        charge_2 = cgmodel.get_particle_charge(particle_index_2)
        sigma_2 = cgmodel.get_particle_sigma(particle_index_2).in_units_of(unit.nanometer)
        epsilon_2 = cgmodel.get_particle_epsilon(particle_index_2).in_units_of(unit.kilojoule_per_mole)
        sigma = (sigma_1 + sigma_2) / 2.0
        epsilon = 0.2 * unit.sqrt(epsilon_1 * epsilon_2)
        nonbonded_force.addException(
            particle_index_1, particle_index_2, 0.2 * charge_1 * charge_2, sigma, epsilon
        )
    return nonbonded_force


def add_force(cgmodel, force_type=None, rosetta_functional_form=False):
    """

    Given a 'cgmodel' and 'force_type' as input, this function adds
    the OpenMM force corresponding to 'force_type' to 'cgmodel.system'.

    :param cgmodel: CGModel() class object.
    :param type: class

    :param force_type: Designates the kind of 'force' provided. (Valid options include: "Bond", "Nonbonded", "Angle", and "Torsion")
    :type force_type: str

    :returns:
         - cgmodel (class) - 'foldamers' CGModel() class object
         - force (class) - An OpenMM `Force() <https://simtk.org/api_docs/openmm/api4_1/python/classsimtk_1_1openmm_1_1openmm_1_1Force.html>`_ object.

    :Example:

    >>> from foldamers.cg_model.cgmodel import CGModel
    >>> cgmodel = CGModel()
    >>> force_type = "Bond"
    >>> cgmodel,force = add_force(cgmodel,force_type=force_type)

    """
    if force_type == "Bond":

        bond_force = mm.HarmonicBondForce()
        bond_list = []

        for bond_indices in cgmodel.get_bond_list():
            bond_list.append([bond_indices[0], bond_indices[1]])
            if cgmodel.include_bond_forces:
                bond_force_constant = cgmodel.get_bond_force_constant(bond_indices)
                bond_length = cgmodel.get_bond_length(bond_indices)
                bond_force.addBond(
                    bond_indices[0],
                    bond_indices[1],
                    bond_length.value_in_unit(unit.nanometer),
                    bond_force_constant.value_in_unit(
                        unit.kilojoule_per_mole / unit.nanometer ** 2
                    ),
                )
            if cgmodel.constrain_bonds:
                bond_length = cgmodel.get_bond_length(bond_indices)
                if not cgmodel.include_bond_forces:
                    bond_force.addBond(
                        bond_indices[0],
                        bond_indices[1],
                        bond_length.value_in_unit(unit.nanometer),
                        0.0,
                    )
                cgmodel.system.addConstraint(bond_indices[0], bond_indices[1], bond_length)

        if len(bond_list) != bond_force.getNumBonds():
            print("ERROR: The number of bonds in the coarse grained model is different\n")
            print("from the number of bonds in its OpenMM System object\n")
            print("There are " + str(len(bond_list)) + " bonds in the coarse grained model\n")
            print("and " + str(bond_force.getNumBonds()) + " bonds in the OpenMM system object.")
            exit()

        cgmodel.system.addForce(bond_force)
        force = bond_force

    if force_type == "Nonbonded":

        if cgmodel.binary_interaction_parameters:
            # If not an empty dictionary, use the parameters within
            
            for key, value in cgmodel.binary_interaction_parameters.items():
                # TODO: make kappa work for systems with more than 2 bead types
                kappa = value
            
            # Use custom nonbonded force with binary interaction parameter
            nonbonded_force = mm.CustomNonbondedForce(f"4*epsilon*((sigma/r)^12-(sigma/r)^6); sigma=0.5*(sigma1+sigma2); epsilon=(1-kappa)*sqrt(epsilon1*epsilon2)")
            nonbonded_force.addPerParticleParameter("sigma")
            nonbonded_force.addPerParticleParameter("epsilon")
<<<<<<< HEAD
             
=======
                
>>>>>>> 0d2dc110
            # We need to specify a default value of kappa when adding global parameter
            nonbonded_force.addGlobalParameter("kappa",kappa)
            
            # TODO: add the rosetta_function_form switching function
            nonbonded_force.setNonbondedMethod(mm.NonbondedForce.NoCutoff)
            
            for particle in range(cgmodel.num_beads):
                # We don't need to define charge here, though we should add it in the future
                # We also don't need to define kappa since it is a global parameter
                sigma = cgmodel.get_particle_sigma(particle)
                epsilon = cgmodel.get_particle_epsilon(particle)
                nonbonded_force.addParticle((sigma, epsilon))   

            if len(cgmodel.bond_list) >= 1:
                #***Note: customnonbonded force uses 'Exclusion' rather than 'Exception'
                # Each of these also takes different arguments
                if not rosetta_functional_form:
                    # This should not be applied if there are no angle forces.
                    if cgmodel.include_bond_angle_forces:
                        bond_cut = 2 # Particles separated by this many bonds or fewer are excluded
                        # A value of 2 means that 1-2, 1-3 interactions are 0, 1-4 interactions are 1
                        nonbonded_force.createExclusionsFromBonds(cgmodel.bond_list, bond_cut)
                    else:
                        # Just remove the 1-2 nonbonded interactions.
                        # For customNonbondedForce, don't need to set charge product and epsilon here
                        for bond in cgmodel.bond_list:
                            nonbonded_force.addExclusion(bond[0], bond[1])
            
        else:
            nonbonded_force = mm.NonbondedForce()

            if rosetta_functional_form:
                # rosetta has a 4.5-6 A vdw cutoff.  Note the OpenMM cutoff may not be quite the same
                # functional form as the Rosetta cutoff, but it should be somewhat close.
                nonbonded_force.setNonbondedMethod(mm.NonbondedForce.CutoffNonPeriodic)
                nonbonded_force.setCutoffDistance(0.6)  # rosetta cutoff distance in nm
                nonbonded_force.setUseSwitchingFunction(True)
                nonbonded_force.setSwitchingDistance(0.45)  # start of rosetta switching distance in nm
            else:
                nonbonded_force.setNonbondedMethod(mm.NonbondedForce.NoCutoff)

            for particle in range(cgmodel.num_beads):
                charge = cgmodel.get_particle_charge(particle)
                sigma = cgmodel.get_particle_sigma(particle)
                epsilon = cgmodel.get_particle_epsilon(particle)
                nonbonded_force.addParticle(charge, sigma, epsilon)

            if len(cgmodel.bond_list) >= 1:
                if not rosetta_functional_form:
                    # This should not be applied if there are no angle forces.
                    if cgmodel.include_bond_angle_forces:
                        nonbonded_force.createExceptionsFromBonds(cgmodel.bond_list, 1.0, 1.0)
                    else:
                        # Just remove the 1-2 nonbonded interactions.
                        # If charge product and epsilon are 0, the interaction is omitted.
                        for bond in cgmodel.bond_list:
                            nonbonded_force.addException(bond[0], bond[1], 0.0, 1.0, 0.0)
                if rosetta_functional_form:
                    # Remove i+3 interactions
                    nonbonded_force.createExceptionsFromBonds(cgmodel.bond_list, 0.0, 0.0)
                    # Reduce the strength of i+4 interactions
                    for torsion in cgmodel.torsion_list:
                        for bond in cgmodel.bond_list:
                            if bond[0] not in torsion:
                                if bond[1] == torsion[0]:
                                    nonbonded_force = add_rosetta_exception_parameters(
                                        cgmodel, nonbonded_force, bond[0], torsion[3]
                                    )
                                if bond[1] == torsion[3]:
                                    nonbonded_force = add_rosetta_exception_parameters(
                                        cgmodel, nonbonded_force, bond[0], torsion[0]
                                    )
                            if bond[1] not in torsion:
                                if bond[0] == torsion[0]:
                                    nonbonded_force = add_rosetta_exception_parameters(
                                        cgmodel, nonbonded_force, bond[1], torsion[3]
                                    )
                                if bond[0] == torsion[3]:
                                    nonbonded_force = add_rosetta_exception_parameters(
                                        cgmodel, nonbonded_force, bond[1], torsion[0]
                                    )
        cgmodel.system.addForce(nonbonded_force)
        force = nonbonded_force

    if force_type == "Angle":
        angle_force = mm.HarmonicAngleForce()
        for angle in cgmodel.bond_angle_list:
            bond_angle_force_constant = cgmodel.get_bond_angle_force_constant(angle)
            equil_bond_angle = cgmodel.get_equil_bond_angle(angle)
            angle_force.addAngle(
                angle[0],
                angle[1],
                angle[2],
                equil_bond_angle.value_in_unit(unit.radian),
                bond_angle_force_constant.value_in_unit(
                    unit.kilojoule_per_mole / unit.radian ** 2
                ),
            )
        cgmodel.system.addForce(angle_force)
        force = angle_force

    if force_type == "Torsion":
        torsion_force = mm.PeriodicTorsionForce()
        for torsion in cgmodel.torsion_list:
            torsion_force_constant = cgmodel.get_torsion_force_constant(torsion)
            torsion_phase_angle = cgmodel.get_torsion_phase_angle(torsion)
            periodicity = cgmodel.get_torsion_periodicity(torsion)
            
            if type(periodicity) == list:
                # Check periodic torsion parameter lists:
                # These can be either a list of quantities, or a quantity with a list as its value
                
                # Check torsion_phase_angle parameters:
                if type(torsion_phase_angle) == unit.quantity.Quantity:
                    # This is either a single quantity, or quantity with a list value
                    if type(torsion_phase_angle.value_in_unit(unit.radian)) == list:
                        # Check if there are either 1 or len(periodicity) elements
                        if len(torsion_phase_angle) != len(periodicity) and len(torsion_phase_angle) != 1:
                            # Mismatch is list lengths
                            print('ERROR: incompatible periodic torsion parameter lists')
                            exit()
                        if len(torsion_phase_angle) == 1:
                            # This happens when input is '[value]*unit.radian'
                            torsion_phase_angle_list = []
                            for i in range(len(periodicity)):
                                torsion_phase_angle_list.append(torsion_phase_angle[0])
                            # This is a list of quantities
                            torsion_phase_angle = torsion_phase_angle_list                            
                    else:
                        # Single quantity - apply same angle to all periodic terms:
                        torsion_phase_angle_list = []
                        for i in range(len(periodicity)):
                            torsion_phase_angle_list.append(torsion_phase_angle)
                        # This is a list of quantities
                        torsion_phase_angle = torsion_phase_angle_list
                else:
                    # This is a list of quantities or incorrect input
                    if len(torsion_phase_angle) == 1:
                        # This is a list containing a single quantity
                        torsion_phase_angle_list = []
                        for i in range(len(periodicity)):
                            torsion_phase_angle_list.append(torsion_phase_angle[0])
                        # This is a list of quantities
                        torsion_phase_angle = torsion_phase_angle_list  

                # Check torsion_force_constant parameters:
                if type(torsion_force_constant) == unit.quantity.Quantity:
                    # This is either a single quantity, or quantity with a list value
                    if type(torsion_force_constant.value_in_unit(unit.kilojoule_per_mole)) == list:
                        # Check if there are either 1 or len(periodicity) elements
                        if len(torsion_force_constant) != len(periodicity) and len(torsion_force_constant) != 1:
                            # Mismatch is list lengths
                            print('ERROR: incompatible periodic torsion parameter lists')
                            exit()
                        if len(torsion_force_constant) == 1:
                            # This happens when input is '[value]*unit.kilojoule_per_mole'
                            torsion_force_constant_list = []
                            for i in range(len(periodicity)):
                                torsion_force_constant_list.append(torsion_force_constant[0])
                            # This is a list of quantities
                            torsion_force_constant = torsion_force_constant_list      
                    else:
                        # Single quantity - apply same angle to all periodic terms:
                        torsion_force_constant_list = []
                        for i in range(len(periodicity)):
                            torsion_force_constant_list.append(torsion_force_constant)
                        # This is a list of quantities
                        torsion_force_constant = torsion_force_constant_list
                else:
                    # This is a list of quantities or incorrect input
                    if len(torsion_force_constant) == 1:
                        # This is a list containing a single quantity
                        torsion_force_constant_list = []
                        for i in range(len(periodicity)):
                            torsion_force_constant_list.append(torsion_force_constant[0])
                        # This is a list of quantities
                        torsion_force_constant = torsion_force_constant_list  
                
                # Add torsion force:
                for i in range(len(periodicity)):
                    # print(f'Adding torsion term to particles [{torsion[0]} {torsion[1]} {torsion[2]} {torsion[3]}]')
                    # print(f'periodicity: {periodicity[i]}')
                    # print(f'torsion_phase_angle: {torsion_phase_angle[i]}')
                    # print(f'torsion_force_constant: {torsion_force_constant[i]}\n')
                    torsion_force.addTorsion(
                        torsion[0],
                        torsion[1],
                        torsion[2],
                        torsion[3],
                        periodicity[i],
                        torsion_phase_angle[i].value_in_unit(unit.radian),
                        torsion_force_constant[i].value_in_unit(unit.kilojoule_per_mole),
                    )
                    
            else:
                # Single periodic torsion term:
                torsion_force.addTorsion(
                    torsion[0],
                    torsion[1],
                    torsion[2],
                    torsion[3],
                    periodicity,
                    torsion_phase_angle.value_in_unit(unit.radian),
                    torsion_force_constant.value_in_unit(unit.kilojoule_per_mole),
                )                
                
        cgmodel.system.addForce(torsion_force)
        
        # print(f"Number of torsion forces: {cgmodel.system.getForces()[3].getNumTorsions()}")
        force = torsion_force

    return (cgmodel, force)


def check_forces(cgmodel):
    """
    Given a cgmodel that contains positions and an
    an OpenMM System() object, this function tests
    the forces for cgmodel.system.

    More specifically, this function confirms that the
    model does not have any "NaN" or unphysically large forces.

    :param cgmodel: CGModel() class object.
    :param type: class

    :returns:
        - success (Logical) - Indicates if this cgmodel has unphysical forces.

    :Example:

    >>> from foldamers.cg_model.cgmodel import CGModel
    >>> cgmodel = CGModel()
    >>> pass_forces_test = check_forces(cgmodel)

    """
    if cgmodel.topology is None:
        cgmodel.topology = build_topology(cgmodel)
    simulation = build_mm_simulation(
        cgmodel.topology,
        cgmodel.system,
        cgmodel.positions,
        simulation_time_step=5.0 * unit.femtosecond,
        print_frequency=1,
    )
    forces = simulation.context.getState(getForces=True).getForces()
    success = True
    for force in forces:
        for component in force:
            if "nan" in str(component):
                print("Detected 'nan' force value")
                print("for particle " + str(forces.index(force)))
                success = False
                return success
            if component.__gt__(9.9e9 * component.unit):
                print("Detected unusually large forces")
                print("for particle " + str(forces.index(force)))
                print(
                    "The force is: "
                    + str("{:.2e}".format(component._value))
                    + " "
                    + str(component.unit)
                )
                success = False
                return success
    return success


def build_system(cgmodel, rosetta_functional_form=False, verify=True):
    """
    Builds an OpenMM `System() <https://simtk.org/api_docs/openmm/api4_1/python/classsimtk_1_1openmm_1_1openmm_1_1System.html>`_ object, given a CGModel() as input.

    :param cgmodel: CGModel() class object
    :type cgmodel: class

    :returns:
        - system ( `System() <https://simtk.org/api_docs/openmm/api4_1/python/classsimtk_1_1openmm_1_1openmm_1_1System.html>`_ ) - OpenMM System() object

    :Example:

    >>> from foldamers.cg_model.cgmodel import CGModel
    >>> cgmodel = CGModel()
    >>> system = build_system(cgmodel)
    >>> cgmodel.system = system

    """
    # Create system
    system = mm.System()
    for particle in cgmodel.particle_list:
        system.addParticle(particle["type"]["mass"])
    cgmodel.system = system

    if cgmodel.include_nonbonded_forces:
        # Create nonbonded forces
        cgmodel, nonbonded_force = add_force(
            cgmodel, force_type="Nonbonded", rosetta_functional_form=rosetta_functional_form,
        )

    if cgmodel.include_bond_forces or cgmodel.constrain_bonds:
        if len(cgmodel.bond_list) > 0:
            # Create bond (harmonic) potentials
            cgmodel, bond_force = add_force(cgmodel, force_type="Bond")
            if cgmodel.positions is not None:
                if not check_force(cgmodel, bond_force, force_type="Bond"):
                    print("ERROR: The bond force definition is giving 'nan'")
                    exit()

    if cgmodel.include_bond_angle_forces:
        if len(cgmodel.bond_angle_list) > 0:
            # Create bond angle potentials
            cgmodel, bond_angle_force = add_force(cgmodel, force_type="Angle")
            if cgmodel.positions is not None:
                if not check_force(cgmodel, bond_angle_force, force_type="Angle"):
                    print("ERROR: There was a problem with the bond angle force definitions.")
                    exit()

    if cgmodel.include_torsion_forces:
        if len(cgmodel.torsion_list) > 0:
            # Create torsion potentials
            cgmodel, torsion_force = add_force(cgmodel, force_type="Torsion")
            if cgmodel.positions is not None:
                if not check_force(cgmodel, torsion_force, force_type="Torsion"):
                    print("ERROR: There was a problem with the torsion definitions.")
                    exit()

    if verify:
        if cgmodel.positions is not None:
            if not check_forces(cgmodel):
                print("ERROR: There was a problem with the forces.")
                exit()

    return system<|MERGE_RESOLUTION|>--- conflicted
+++ resolved
@@ -632,12 +632,8 @@
             # Use custom nonbonded force with binary interaction parameter
             nonbonded_force = mm.CustomNonbondedForce(f"4*epsilon*((sigma/r)^12-(sigma/r)^6); sigma=0.5*(sigma1+sigma2); epsilon=(1-kappa)*sqrt(epsilon1*epsilon2)")
             nonbonded_force.addPerParticleParameter("sigma")
-            nonbonded_force.addPerParticleParameter("epsilon")
-<<<<<<< HEAD
-             
-=======
-                
->>>>>>> 0d2dc110
+            nonbonded_force.addPerParticleParameter("epsilon")           
+
             # We need to specify a default value of kappa when adding global parameter
             nonbonded_force.addGlobalParameter("kappa",kappa)
             
