# project.py

import signac
from flow import FlowProject
import os
from simtk import unit
from cg_openmm.cg_model.cgmodel import CGModel
from cg_openmm.parameters.reweight import get_temperature_list
from cg_openmm.simulation.rep_exch import *
from analyze_foldamers.ensembles.cluster import *
from analyze_foldamers.parameters.bond_distributions import *
from analyze_foldamers.parameters.angle_distributions import *
from openmmtools.cache import global_context_cache
from openmmtools.multistate import ReplicaExchangeSampler
import numpy as np
import simtk.openmm as openmm
import pickle
from cg_openmm.thermo.calc import *

replica_exchange_group = FlowProject.make_group(name='replica_exchange')
analysis_group = FlowProject.make_group(name='analysis')

proj_directory = os.getcwd()

@FlowProject.label
def run_replica_exchange_done(job):
    output_directory = os.path.join(job.workspace(),"output")
    output_data = os.path.join(output_directory, "output.nc")
    rep_exch_completed = 0
    if os.path.isfile(output_data):
        rep_exch_status = ReplicaExchangeSampler.read_status(output_data)
        rep_exch_completed = rep_exch_status.is_completed
    return rep_exch_completed
    
@FlowProject.label
def process_replica_exchange_done(job):
    return job.isfile("output/state_36.dcd")
    
@FlowProject.label
def heat_capacity_done(job):
    return job.isfile("output/heat_capacity.pdf")
    
@FlowProject.label
def state_trajectories_created(job):
    return job.isfile("output/state_1.dcd")
    
@FlowProject.label
def clustering_done(job):
    return job.isfile("output/native_medoid_min.pdb")
    
@FlowProject.label
def ramachandran_done(job):
    return job.isfile("output/ramachandran.pdb")
    
@FlowProject.label
def bonded_distributions_done(job):
    return job.isfile("output/bonds_all_states.pdf")
    
    
@replica_exchange_group
@FlowProject.operation
@FlowProject.post(run_replica_exchange_done)
def signac_run_replica_exchange(job):
    # Run replica exchange simulation for current job parameters
    # equil_bond_angle = job.sp.theta
    # equil_torsion_angle = job.sp.alpha    
    
    # Job settings
    output_directory = os.path.join(job.workspace(),"output")
    if not os.path.exists(output_directory):
        os.mkdir(output_directory)
    overwrite_files = True  # overwrite files.
    
    global_context_cache.platform = openmm.Platform.getPlatformByName("CUDA")    
    
    # Replica exchange simulation settings
    total_simulation_time = 20.0 * unit.nanosecond
    simulation_time_step = 5.0 * unit.femtosecond
    total_steps = int(np.floor(total_simulation_time / simulation_time_step))
    output_data = os.path.join(output_directory, "output.nc")
    number_replicas = 36
    min_temp = 200.0 * unit.kelvin
    max_temp = 500.0 * unit.kelvin
    temperature_list = get_temperature_list(min_temp, max_temp, number_replicas)
    exchange_frequency = 200  # Number of steps between exchange attempts
    collision_frequency = 5/unit.picosecond

    include_bond_forces = True
    include_bond_angle_forces = True
    include_nonbonded_forces = True
    include_torsion_forces = True
    constrain_bonds = False    
    
    mass = 100.0 * unit.amu

    # mass and charge are defaults.
    bb = {
        "particle_type_name": "bb",
        "sigma": job.sp.sigma * unit.angstrom,
        "epsilon": job.sp.epsilon * unit.kilojoules_per_mole,
        "mass": mass
    }
        
    sc = {
        "particle_type_name": "sc",
        "sigma": job.sp.sigma * unit.angstrom,
        "epsilon": job.sp.epsilon * unit.kilojoules_per_mole,
        "mass": mass
    }

    # Monomer definition
    A = {
        "monomer_name": "A",
        "particle_sequence": [bb, sc],
        "bond_list": [[0, 1]],
        "start": 0,
        "end": 0,
    }

    sequence = 24 * [A]

    # Bond definitions
    bond_lengths = {"default_bond_length": job.sp.equil_bond_length * unit.nanometer}

    bond_force_constants = {
        "default_bond_force_constant": job.sp.k_bond * unit.kilojoule_per_mole / unit.nanometer / unit.nanometer
    }

    # Bond angle definitions
    bond_angle_force_constants = {
        "default_bond_angle_force_constant": job.sp.k_angle * unit.kilojoule_per_mole / unit.radian / unit.radian
    }

    equil_bond_angles = {
        "default_equil_bond_angle": job.sp.equil_bond_angle_bb_bb_sc * unit.degrees,
        "bb_bb_bb_equil_bond_angle": job.sp.equil_bond_angle_bb_bb_bb * unit.degrees}

    # torsion angle definitions
    torsion_force_constants = {
        "default_torsion_force_constant": 0.0 * unit.kilojoule_per_mole,
        "bb_bb_bb_bb_torsion_force_constant": job.sp.k_torsion * unit.kilojoule_per_mole}

<<<<<<< HEAD
    torsion_phase_angles = {
        "sc_bb_bb_sc_torsion_phase_angle": 0 * unit.degrees,
        "bb_bb_bb_bb_torsion_phase_angle": job.sp.torsion_phase_angle * unit.degrees,
        "bb_bb_bb_sc_torsion_phase_angle": 0 * unit.degrees,
=======
    # Need to substract 180 degrees from specified torsion for mdtraj consistency
    equil_torsion_angles = {
        "sc_bb_bb_sc_equil_torsion_angle": 0 * unit.degrees,
        "bb_bb_bb_bb_equil_torsion_angle": (job.sp.equil_torsion_angle_bb_bb_bb_bb-180) * unit.degrees,
        "bb_bb_bb_sc_equil_torsion_angle": 0 * unit.degrees,
>>>>>>> 67ebd78b
    }

    torsion_periodicities = {
        "sc_bb_bb_sc_torsion_periodicity": job.sp.torsion_periodicity,
        "bb_bb_bb_bb_torsion_periodicity": job.sp.torsion_periodicity,
        "bb_bb_bb_sc_torsion_periodicity": job.sp.torsion_periodicity,
    }

    # Get initial positions from local file
    pdb_path = os.path.join(proj_directory, "24mer_1b1s_initial_structure.pdb")
    positions = PDBFile(pdb_path).getPositions()

    # Build a coarse grained model
    cgmodel = CGModel(
        particle_type_list=[bb, sc],
        bond_lengths=bond_lengths,
        bond_force_constants=bond_force_constants,
        bond_angle_force_constants=bond_angle_force_constants,
        torsion_force_constants=torsion_force_constants,
        equil_bond_angles=equil_bond_angles,
        torsion_phase_angles=torsion_phase_angles,
        torsion_periodicities=torsion_periodicities,
        include_nonbonded_forces=include_nonbonded_forces,
        include_bond_forces=include_bond_forces,
        include_bond_angle_forces=include_bond_angle_forces,
        include_torsion_forces=include_torsion_forces,
        constrain_bonds=constrain_bonds,
        sequence=sequence,
        positions=positions,
        monomer_types=[A],
    )

    # store the cg model so that we can do various analyses.
    cgmodel.export(job.fn("stored_cgmodel.pkl"))

    if not os.path.exists(output_data) or overwrite_files == True:
        run_replica_exchange(
            cgmodel.topology,
            cgmodel.system,
            cgmodel.positions,
            friction=collision_frequency,
            temperature_list=temperature_list,
            simulation_time_step=simulation_time_step,
            total_simulation_time=total_simulation_time,
            exchange_frequency=exchange_frequency,
            output_data=output_data,
        )
    else:
        print("Replica output files exist")

@replica_exchange_group
@FlowProject.operation
@FlowProject.pre(run_replica_exchange_done)
@FlowProject.post(process_replica_exchange_done)
def signac_process_replica_exchange(job):
    # Process replica exchange data
    analysis_stats = {}

    # Job settings
    output_directory = os.path.join(job.workspace(),"output")
    output_data = os.path.join(output_directory, "output.nc")

    cgmodel = pickle.load(open(job.fn("stored_cgmodel.pkl"),"rb"))
    replica_energies, replica_positions, replica_states, production_start, sample_spacing = process_replica_exchange_data(
        output_data=output_data,
        output_directory=output_directory,
        write_data_file=False,
        detect_equilibration=True,
    )

    analysis_stats["production_start"] = production_start
    analysis_stats["energy_decorrelation"] = sample_spacing

    pickle_out = open(job.fn("analysis_stats.pkl"), "wb")
    pickle.dump(analysis_stats, pickle_out)
    pickle_out.close()

    make_replica_dcd_files(
        cgmodel.topology,
        replica_positions,
        timestep=5*unit.femtosecond,
        time_interval=200,
        output_dir=output_directory
    )

    make_state_dcd_files(
        cgmodel.topology,
        replica_positions,
        replica_states,
        timestep=5*unit.femtosecond,
        time_interval=200,
        output_dir=output_directory
    )

@analysis_group
@FlowProject.operation
@FlowProject.pre(process_replica_exchange_done)
@FlowProject.post(heat_capacity_done)
def signac_calc_heat_capacity(job):
    # Calculate heat capacity curve
    
    # Job settings
    output_directory = os.path.join(job.workspace(),"output")
    output_data = os.path.join(output_directory, "output.nc")
    
    # Replica exchange simulation settings.
    #These must match the simulations that are being analyzed.
    number_replicas = 36
    min_temp = 200.0 * unit.kelvin
    max_temp = 500.0 * unit.kelvin
    temperature_list = get_temperature_list(min_temp, max_temp, number_replicas)

    # Load in trajectory stats:
    analysis_stats = pickle.load(open(job.fn("analysis_stats.pkl"),"rb"))

    # Read the simulation coordinates for individual temperature replicas                                                                     
    C_v, dC_v, new_temperature_list = get_heat_capacity(
        temperature_list,
        output_data=output_data,
        frame_begin=analysis_stats["production_start"],
        sample_spacing=analysis_stats["energy_decorrelation"],
        num_intermediate_states=1,
        plot_file=f"{output_directory}/heat_capacity.pdf",
    )

    # Save C_v data to data file:
    job.data['C_v'] = C_v
    job.data['dC_v'] = dC_v
    job.data['T_list_C_v'] = new_temperature_list    

    print(f"T({new_temperature_list[0].unit})  Cv({C_v[0].unit})  dCv({dC_v[0].unit})")
    for i, C in enumerate(C_v):
        print(f"{new_temperature_list[i]._value:>8.2f}{C_v[i]._value:>10.4f} {dC_v[i]._value:>10.4f}")
 
    
@analysis_group
@FlowProject.operation
@FlowProject.pre(process_replica_exchange_done)
@FlowProject.post(clustering_done)
def signac_clustering(job):
    # Predict native structure from rmsd clustering:
    
    output_directory = os.path.join(job.workspace(),"output")
    
    # Load in cgmodel:
    cgmodel = pickle.load(open(job.fn("stored_cgmodel.pkl"),"rb"))
    
    # Load in trajectory stats:
    analysis_stats = pickle.load(open(job.fn("analysis_stats.pkl"),"rb"))
    
    medoid_positions, cluster_sizes, cluster_rmsd, n_noise, silhouette_avg = get_cluster_medoid_positions_DBSCAN(
        file_list=dcd_file_list_rep,
        cgmodel=cgmodel,
        min_samples=50,
        eps=0.1,
        frame_start=analysis_stats["production_start"],
        frame_stride=50,
        frame_end=frame_end,
        filter=True,
        filter_ratio=filter_ratio,
        output_dir=output_directory,
        )
    
    job.data['cluster_sizes'] = cluster_sizes
    job.data['noise_points'] = n_noise
    job.data['cluster_rmsd'] = cluster_rmsd
    job.data['avg_silhouette'] = silhouette_avg

    # Choose the medoid cluster with the smallest rmsd as the native structure.
    k_min = np.argmin(cluster_rmsd)

    # Minimize energy of native structure
    positions, PE_start, PE_end, simulation = minimize_structure(
        cgmodel,
        medoid_positions[k_min],
        output_file=f"{output_directory}/native_medoid_min.pdb",
    )

    job.data['native_positions'] = medoid_positions[k_min]
    job.data['native_positions_min'] = positions
    job.data['native_PE'] = PE_start
    job.data['native_PE_min'] = PE_end
    
    
@analysis_group
@FlowProject.operation
@FlowProject.pre(state_trajectories_created)
@FlowProject.post(ramachandran_done)
def signac_ramachandran(job):
    # Make alpha-theta ramachandran plots:
    
    output_directory = os.path.join(job.workspace(),"output")
    
    # Load in trajectory stats:
    analysis_stats = pickle.load(open(job.fn("analysis_stats.pkl"),"rb"))    
    
    # Load in cgmodel:
    cgmodel = pickle.load(open(job.fn("stored_cgmodel.pkl"),"rb"))    
    
    traj_file_list = []
    number_replicas = 36
    
    for i in range(number_replicas):
        traj_file_list.append(f"{output_directory}/state_{rep+1}.dcd")
    
    rama_hist, xedges, yedges = calc_ramachandran(
        cgmodel,
        traj_file_list,
        plotfile=f"{output_directory}/ramachandran.pdf",
        frame_start=analysis_stats["production_start"],
        )
        
        
@analysis_group
@FlowProject.operation
@FlowProject.pre(state_trajectories_created)
@FlowProject.post(bonded_distributions_done)
def signac_bonded_distributions(job):
    # Make alpha-theta ramachandran plots:
    
    output_directory = os.path.join(job.workspace(),"output")
    
    # Load in trajectory stats:
    analysis_stats = pickle.load(open(job.fn("analysis_stats.pkl"),"rb"))    
    
    # Load in cgmodel:
    cgmodel = pickle.load(open(job.fn("stored_cgmodel.pkl"),"rb"))    
    
    traj_file_list = []
    number_replicas = 36

    min_temp = 200.0 * unit.kelvin
    max_temp = 500.0 * unit.kelvin
    temperature_list = get_temperature_list(min_temp, max_temp, number_replicas)
    
    for i in range(number_replicas):
        traj_file_list.append(f"{output_directory}/state_{i+1}.dcd")
    
    bond_hist_data = calc_bond_length_distribution(
        cgmodel, traj_file_list, 
        frame_start=analysis_stats["production_start"],
        temperature_list=temperature_list,
        plotfile=f"{output_directory}/bonds_all_states.pdf")
        
    angle_hist_data = calc_bond_angle_distribution(
        cgmodel, traj_file_list,
        frame_start=analysis_stats["production_start"],
        temperature_list=temperature_list,
        plotfile=f"{output_directory}/angles_all_states.pdf")
        
    bond_hist_data = calc_torsion_distribution(
        cgmodel, traj_file_list,
        frame_start=analysis_stats["production_start"],
        temperature_list=temperature_list,
        plotfile=f"{output_directory}/torsions_all_states.pdf")
        
   
if __name__ == '__main__':
    FlowProject().main()
<|MERGE_RESOLUTION|>--- conflicted
+++ resolved
@@ -140,18 +140,10 @@
         "default_torsion_force_constant": 0.0 * unit.kilojoule_per_mole,
         "bb_bb_bb_bb_torsion_force_constant": job.sp.k_torsion * unit.kilojoule_per_mole}
 
-<<<<<<< HEAD
     torsion_phase_angles = {
         "sc_bb_bb_sc_torsion_phase_angle": 0 * unit.degrees,
-        "bb_bb_bb_bb_torsion_phase_angle": job.sp.torsion_phase_angle * unit.degrees,
+        "bb_bb_bb_bb_torsion_phase_angle": job.sp.torsion_phase_angle_bb_bb_bb_bb * unit.degrees,
         "bb_bb_bb_sc_torsion_phase_angle": 0 * unit.degrees,
-=======
-    # Need to substract 180 degrees from specified torsion for mdtraj consistency
-    equil_torsion_angles = {
-        "sc_bb_bb_sc_equil_torsion_angle": 0 * unit.degrees,
-        "bb_bb_bb_bb_equil_torsion_angle": (job.sp.equil_torsion_angle_bb_bb_bb_bb-180) * unit.degrees,
-        "bb_bb_bb_sc_equil_torsion_angle": 0 * unit.degrees,
->>>>>>> 67ebd78b
     }
 
     torsion_periodicities = {
@@ -410,4 +402,4 @@
         
    
 if __name__ == '__main__':
-    FlowProject().main()
+    FlowProject().main()